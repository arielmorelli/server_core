import contextlib
import datetime
from nose.tools import set_trace
import os
import json
import logging
import copy
from util import LanguageCodes
from flask.ext.babel import lazy_gettext as _

from s3 import S3Uploader
from facets import FacetConstants

class CannotLoadConfiguration(Exception):
    pass

@contextlib.contextmanager
def temp_config(new_config=None, replacement_classes=None):
    old_config = Configuration.instance
    replacement_classes = replacement_classes or [Configuration]
    if new_config is None:
        new_config = copy.deepcopy(old_config)
    try:
        for c in replacement_classes:
            c.instance = new_config
        yield new_config
    finally:
        for c in replacement_classes:
            c.instance = old_config

@contextlib.contextmanager
def empty_config(replacement_classes=None):
    with temp_config({}, replacement_classes) as i:
        yield i


class Configuration(object):

    log = logging.getLogger("Configuration file loader")

    instance = None

    # Logging stuff
    LOGGING_LEVEL = "level"
    LOGGING_FORMAT = "format"
    LOG_FORMAT_TEXT = "text"
    LOG_FORMAT_JSON = "json"

    # Logging
    LOGGING = "logging"
    LOG_LEVEL = "level"
    DATABASE_LOG_LEVEL = "database_level"
    LOG_OUTPUT_TYPE = "output"
    LOG_DATA_FORMAT = "format"

    DATA_DIRECTORY = "data_directory"

    # ConfigurationSetting key for the base url of the app.
    BASE_URL_KEY = u'base_url'

    # Policies, mostly circulation specific
    POLICIES = "policies"
   
    LANES_POLICY = "lanes"

    # Lane policies
    DEFAULT_OPDS_FORMAT = "verbose_opds_entry"

    ANALYTICS_POLICY = "analytics"

    LOCALIZATION_LANGUAGES = "localization_languages"

    # Integrations
    URL = "url"
    NAME = "name"
    TYPE = "type"
    INTEGRATIONS = "integrations"
    DATABASE_INTEGRATION = u"Postgres"
    DATABASE_PRODUCTION_URL = "production_url"
    DATABASE_TEST_URL = "test_url"

    CONTENT_SERVER_INTEGRATION = u"Content Server"

    AXIS_INTEGRATION = "Axis 360"
    ONECLICK_INTEGRATION = "OneClick"
    OVERDRIVE_INTEGRATION = "Overdrive"
    THREEM_INTEGRATION = "3M"

    # ConfigurationSEtting key for a CDN's mirror domain
    CDN_MIRRORED_DOMAIN_KEY = u'mirrored_domain'

    UNINITIALIZED_CDNS = object()

    BASE_OPDS_AUTHENTICATION_DOCUMENT = "base_opds_authentication_document"


    # The names of the site-wide configuration settings that determine
    # feed cache time.
    NONGROUPED_MAX_AGE_POLICY = "default_nongrouped_feed_max_age" 
    GROUPED_MAX_AGE_POLICY = "default_grouped_feed_max_age" 

    # The name of the per-library configuration policy that controls whether
    # books may be put on hold.
    ALLOW_HOLDS = "allow_holds"

    # Each library may set a minimum quality for the books that show
    # up in the 'featured' lanes that show up on the front page.
    MINIMUM_FEATURED_QUALITY = "minimum_featured_quality"

    # Each library may configure the maximum number of books in the
    # 'featured' lanes.
    FEATURED_LANE_SIZE = "featured_lane_size"
<<<<<<< HEAD

    # Each facet group has two associated per-library keys: one
    # configuring which facets are enabled for that facet group, and
    # one configuring which facet is the default.
    ENABLED_FACETS_KEY_PREFIX = "facets_enabled_"
    DEFAULT_FACET_KEY_PREFIX = "facets_default_"

=======
    
>>>>>>> f5b8853f
    # The name of the per-library per-patron authentication integration
    # regular expression used to derive a patron's external_type from
    # their authorization_identifier.
    EXTERNAL_TYPE_REGULAR_EXPRESSION = 'external_type_regular_expression'

    WEBSITE_URL = u'website'
    
    SITEWIDE_SETTINGS = [
        {
            "key": NONGROUPED_MAX_AGE_POLICY,
            "label": _("Cache time for paginated OPDS feeds"),
        },
        {
            "key": GROUPED_MAX_AGE_POLICY,
            "label": _("Cache time for grouped OPDS feeds")
        },
    ]

    LIBRARY_SETTINGS = [
        {
            "key": WEBSITE_URL,
            "label": _("URL of the library's website"),
        },
        {
            "key": ALLOW_HOLDS,
            "label": _("Allow books to be put on hold"),
        },
        {
            "key": FEATURED_LANE_SIZE,
            "label": _("Maximum number of books in the 'featured' lanes"),
        },
        {
            "key": MINIMUM_FEATURED_QUALITY,
            "label": _("Minimum quality for books that show up in 'featured' lanes"),
        },
    ] + [
        { "key": ENABLED_FACETS_KEY_PREFIX + group,
          "label": _("Enabled %(group)s facets", group=display_name),
          "type": "list",
          "options": [
              { "key": facet, "label": FacetConstants.FACET_DISPLAY_TITLES.get(facet) }
              for facet in FacetConstants.FACETS_BY_GROUP.get(group)
          ],
        } for group, display_name in FacetConstants.GROUP_DISPLAY_TITLES.iteritems()
    ] + [
        { "key": DEFAULT_FACET_KEY_PREFIX + group,
          "label": _("Default %(group)s facet", group=display_name),
          "type": "select",
          "options": [
              { "key": facet, "label": FacetConstants.FACET_DISPLAY_TITLES.get(facet) }
              for facet in FacetConstants.FACETS_BY_GROUP.get(group)
          ],
        } for group, display_name in FacetConstants.GROUP_DISPLAY_TITLES.iteritems()
    ]


    # General getters

    @classmethod
    def get(cls, key, default=None):
        if not cls.instance:
            raise ValueError("No configuration file loaded!")
        return cls.instance.get(key, default)

    @classmethod
    def required(cls, key):
        if cls.instance:
            value = cls.get(key)
            if value is not None:
                return value
        raise ValueError(
            "Required configuration variable %s was not defined!" % key
        )

    @classmethod
    def integration(cls, name, required=False):
        """Find an integration configuration by name."""
        integrations = cls.get(cls.INTEGRATIONS, {})
        v = integrations.get(name, {})
        if not v and required:
            raise ValueError(
                "Required integration '%s' was not defined! I see: %r" % (
                    name, ", ".join(sorted(integrations.keys()))
                )
            )
        return v

    @classmethod
    def integration_url(cls, name, required=False):
        """Find the URL to an integration."""
        integration = cls.integration(name, required=required)
        v = integration.get(cls.URL, None)
        if not v and required:
            raise ValueError(
                "Integration '%s' did not define a required 'url'!" % name
            )
        return v

    @classmethod
    def cdns(cls):
        from model import ExternalIntegration
        cdns = cls.integration(ExternalIntegration.CDN)
        if cdns == cls.UNINITIALIZED_CDNS:
            raise CannotLoadConfiguration(
                'CDN configuration has not been loaded from the database'
            )
        return cdns

    @classmethod
    def policy(cls, name, default=None, required=False):
        """Find a policy configuration by name."""
        v = cls.get(cls.POLICIES, {}).get(name, default)
        if not v and required:
            raise ValueError(
                "Required policy %s was not defined!" % name
            )
        return v

    # More specific getters.

    @classmethod
    def database_url(cls, test=False):
        if test:
            key = cls.DATABASE_TEST_URL
        else:
            key = cls.DATABASE_PRODUCTION_URL
        return cls.integration(cls.DATABASE_INTEGRATION)[key]

    @classmethod
    def data_directory(cls):
        return cls.get(cls.DATA_DIRECTORY)

    @classmethod
    def load_cdns(cls, _db, config_instance=None):
        from model import ExternalIntegration as EI
        cdns = _db.query(EI).filter(EI.goal==EI.CDN_GOAL).all()

        cdn_integration = dict()
        for cdn in cdns:
            cdn_integration[cdn.setting(cls.CDN_MIRRORED_DOMAIN_KEY).value] = cdn.url

        config_instance = config_instance or cls.instance
        config_instance[EI.CDN] = cdn_integration

    @classmethod
    def base_opds_authentication_document(cls):
        return cls.get(cls.BASE_OPDS_AUTHENTICATION_DOCUMENT, {})

    @classmethod
    def logging_policy(cls):
        default_logging = {}
        return cls.get(cls.LOGGING, default_logging)

    @classmethod
    def localization_languages(cls):
        languages = cls.policy(cls.LOCALIZATION_LANGUAGES, default=["eng"])
        return [LanguageCodes.three_to_two[l] for l in languages]
    
    @classmethod
    def load(cls, _db=None):
        cfv = 'SIMPLIFIED_CONFIGURATION_FILE'
        if not cfv in os.environ:
            raise CannotLoadConfiguration(
                "No configuration file defined in %s." % cfv)

        config_path = os.environ[cfv]
        try:
            cls.log.info("Loading configuration from %s", config_path)
            configuration = cls._load(open(config_path).read())
        except Exception, e:
            raise CannotLoadConfiguration(
                "Error loading configuration file %s: %s" % (
                    config_path, e)
            )
        cls.instance = configuration

        if _db:
            S3Uploader.initialize_buckets(_db)
            cls.load_cdns(_db)
        else:
            if not cls.integration('CDN'):
                cls.instance[cls.INTEGRATIONS]['CDN'] = cls.UNINITIALIZED_CDNS

        return configuration

    @classmethod
    def _load(cls, str):
        lines = [x for x in str.split("\n")
                 if not (x.strip().startswith("#") or x.strip().startswith("//"))]
        return json.loads("\n".join(lines))<|MERGE_RESOLUTION|>--- conflicted
+++ resolved
@@ -110,7 +110,6 @@
     # Each library may configure the maximum number of books in the
     # 'featured' lanes.
     FEATURED_LANE_SIZE = "featured_lane_size"
-<<<<<<< HEAD
 
     # Each facet group has two associated per-library keys: one
     # configuring which facets are enabled for that facet group, and
@@ -118,9 +117,6 @@
     ENABLED_FACETS_KEY_PREFIX = "facets_enabled_"
     DEFAULT_FACET_KEY_PREFIX = "facets_default_"
 
-=======
-    
->>>>>>> f5b8853f
     # The name of the per-library per-patron authentication integration
     # regular expression used to derive a patron's external_type from
     # their authorization_identifier.
