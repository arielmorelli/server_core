# encoding: utf-8

# If the genre classification does not match the fiction classification, throw
# away the genre classifications.
#
# E.g. "Investigations -- nonfiction" maps to Mystery, but Mystery
# conflicts with Nonfiction.

# SQL to find commonly used DDC classifications
# select count(editions.id) as c, subjects.identifier from editions join identifiers on workrecords.primary_identifier_id=workidentifiers.id join classifications on workidentifiers.id=classifications.work_identifier_id join subjects on classifications.subject_id=subjects.id where subjects.type = 'DDC' and not subjects.identifier like '8%' group by subjects.identifier order by c desc;

# SQL to find commonly used classifications not assigned to a genre
# select count(identifiers.id) as c, subjects.type, substr(subjects.identifier, 0, 20) as i, substr(subjects.name, 0, 20) as n from workidentifiers join classifications on workidentifiers.id=classifications.work_identifier_id join subjects on classifications.subject_id=subjects.id where subjects.genre_id is null and subjects.fiction is null group by subjects.type, i, n order by c desc;

import logging
import json
import os
import pkgutil
import re
import urllib
from collections import (
    Counter,
    defaultdict,
)
from nose.tools import set_trace
from sqlalchemy.orm.session import Session
from sqlalchemy.sql.expression import and_

base_dir = os.path.split(__file__)[0]
resource_dir = os.path.join(base_dir, "..", "resources")

NO_VALUE = "NONE"
NO_NUMBER = -1

class Classifier(object):

    """Turn an external classification into an internal genre, an
    audience, an age level, and a fiction status.
    """

    DDC = "DDC"
    LCC = "LCC"
    LCSH = "LCSH"
    FAST = "FAST"
    OVERDRIVE = "Overdrive"
    RBDIGITAL = "RBdigital"
    BISAC = "BISAC"
    BIC = "BIC"
    TAG = "tag"   # Folksonomic tags.

    # Appeal controlled vocabulary developed by NYPL
    NYPL_APPEAL = "NYPL Appeal"

    GRADE_LEVEL = "Grade level" # "1-2", "Grade 4", "Kindergarten", etc.
    AGE_RANGE = "schema:typicalAgeRange" # "0-2", etc.
    AXIS_360_AUDIENCE = "Axis 360 Audience"
    RBDIGITAL_AUDIENCE = "RBdigital Audience"

    # We know this says something about the audience but we're not sure what.
    # Could be any of the values from GRADE_LEVEL or AGE_RANGE, plus
    # "YA", "Adult", etc.
    FREEFORM_AUDIENCE = "schema:audience"

    GUTENBERG_BOOKSHELF = "gutenberg:bookshelf"
    TOPIC = "schema:Topic"
    PLACE = "schema:Place"
    PERSON = "schema:Person"
    ORGANIZATION = "schema:Organization"
    LEXILE_SCORE = "Lexile"
    ATOS_SCORE = "ATOS"
    INTEREST_LEVEL = "Interest Level"

    AUDIENCE_ADULT = "Adult"
    AUDIENCE_ADULTS_ONLY = "Adults Only"
    AUDIENCE_YOUNG_ADULT = "Young Adult"
    AUDIENCE_CHILDREN = "Children"

    # A book for a child younger than 14 is a children's book.
    # A book for a child 14 or older is a young adult book.
    YOUNG_ADULT_AGE_CUTOFF = 14

    ADULT_AGE_CUTOFF = 18

    AUDIENCES_JUVENILE = [AUDIENCE_CHILDREN, AUDIENCE_YOUNG_ADULT]
    AUDIENCES_ADULT = [AUDIENCE_ADULT, AUDIENCE_ADULTS_ONLY]
    AUDIENCES = set([AUDIENCE_ADULT, AUDIENCE_ADULTS_ONLY, AUDIENCE_YOUNG_ADULT,
                     AUDIENCE_CHILDREN])

    SIMPLIFIED_GENRE = "http://librarysimplified.org/terms/genres/Simplified/"
    SIMPLIFIED_FICTION_STATUS = "http://librarysimplified.org/terms/fiction/"

    classifiers = dict()

    @classmethod
    def range_tuple(cls, lower, upper):
        """Turn a pair of ages into a tuple that represents an age range.
        This may be turned into an inclusive postgres NumericRange later,
        but this code should not depend on postgres.
        """
        # Just in case the upper and lower ranges are mixed up,
        # and no prior code caught this, un-mix them.
        if lower and upper and lower > upper:
            lower, upper = upper, lower
        return (lower, upper)

    @classmethod
    def lookup(cls, scheme):
        """Look up a classifier for a classification scheme."""
        return cls.classifiers.get(scheme, None)

    @classmethod
    def name_for(cls, identifier):
        """Look up a human-readable name for the given identifier."""
        return None

    @classmethod
    def classify(cls, subject):
        """Try to determine genre, audience, target age, and fiction status
        for the given Subject.
        """
        identifier, name = cls.scrub_identifier_and_name(
            subject.identifier, subject.name
        )
        fiction = cls.is_fiction(identifier, name)
        audience = cls.audience(identifier, name)

        target_age = cls.target_age(identifier, name)
        if target_age == cls.range_tuple(None, None):
            target_age = cls.default_target_age_for_audience(audience)

        return (cls.genre(identifier, name, fiction, audience),
                audience,
                target_age,
                fiction,
                )

    @classmethod
    def scrub_identifier_and_name(cls, identifier, name):
        """Prepare identifier and name from within a call to classify()."""
        identifier = cls.scrub_identifier(identifier)
        if isinstance(identifier, tuple):
            # scrub_identifier returned a canonical value for name as
            # well. Use it in preference to any name associated with
            # the subject.
            identifier, name = identifier
        elif not name:
            name = identifier
        name = cls.scrub_name(name)
        return identifier, name

    @classmethod
    def scrub_identifier(cls, identifier):
        """Prepare an identifier from within a call to classify().

        This may involve data normalization, conversion to lowercase,
        etc.
        """
        if identifier is None:
            return None
        return Lowercased(identifier)

    @classmethod
    def scrub_name(cls, name):
        """Prepare a name from within a call to classify()."""
        if name is None:
            return None
        return Lowercased(name)


    @classmethod
    def genre(cls, identifier, name, fiction=None, audience=None):
        """Is this identifier associated with a particular Genre?"""
        return None

    @classmethod
    def genre_match(cls, query):
        """Does this query string match a particular Genre, and which part
        of the query matches?"""
        return None, None

    @classmethod
    def is_fiction(cls, identifier, name):
        """Is this identifier+name particularly indicative of fiction?
        How about nonfiction?
        """
        if "nonfiction" in name:
            return False
        if "fiction" in name:
            return True
        return None

    @classmethod
    def audience(cls, identifier, name):
        """What does this identifier+name say about the audience for
        this book?
        """
        if 'juvenile' in name:
            return cls.AUDIENCE_CHILDREN
        elif 'young adult' in name or "YA" in name.original:
            return cls.AUDIENCE_YOUNG_ADULT
        return None

    @classmethod
    def audience_match(cls, query):
        """Does this query string match a particular Audience, and which
        part of the query matches?"""
        return (None, None)

    @classmethod
    def target_age(cls, identifier, name):
        """For children's books, what does this identifier+name say
        about the target age for this book?
        """
        return cls.range_tuple(None, None)

    @classmethod
    def default_target_age_for_audience(cls, audience):
        """The default target age for a given audience.

        We don't know what age range a children's book is appropriate
        for, but we can make a decent guess for a YA book, for an
        'Adult' book it's pretty clear, and for an 'Adults Only' book
        it's very clear.
        """
        if audience == Classifier.AUDIENCE_YOUNG_ADULT:
            return cls.range_tuple(14, 17)
        elif audience in (
                Classifier.AUDIENCE_ADULT, Classifier.AUDIENCE_ADULTS_ONLY
        ):
            return cls.range_tuple(18, None)
        return cls.range_tuple(None, None)

    @classmethod
    def default_audience_for_target_age(cls, range):
        if range is None:
            return None
        lower = range[0]
        upper = range[1]
        if not lower and not upper:
            return None
        if not lower:
            if upper > 18:
                # e.g. "up to 20 years", though that doesn't
                # make much sense.
                return cls.AUDIENCE_ADULT
            elif upper > cls.YOUNG_ADULT_AGE_CUTOFF:
                # e.g. "up to 15 years"
                return cls.AUDIENCE_YOUNG_ADULT
            else:
                # e.g. "up to 14 years"
                return cls.AUDIENCE_CHILDREN

        # At this point we can assume that lower is not None.
        if lower >= 18:
            return cls.AUDIENCE_ADULT
        elif lower >= cls.YOUNG_ADULT_AGE_CUTOFF:
            return cls.AUDIENCE_YOUNG_ADULT
        elif lower >= 12 and (not upper or upper >= cls.YOUNG_ADULT_AGE_CUTOFF):
            # Although we treat "Young Adult" as starting at 14, many
            # outside sources treat it as starting at 12. As such we
            # treat "12 and up" or "12-14" as an indicator of a Young
            # Adult audience, with a target age that overlaps what we
            # consider a Children audience.
            return cls.AUDIENCE_YOUNG_ADULT
        else:
            return cls.AUDIENCE_CHILDREN

    @classmethod
    def and_up(cls, young, keyword):
        """Encapsulates the logic of what "[x] and up" actually means.

        Given the lower end of an age range, tries to determine the
        upper end of the range.
        """
        if young is None:
            return None
        if not any(
                [keyword.endswith(x) for x in
                 ("and up", "and up.", "+", "+.")
             ]
        ):
            return None

        if young >= 18:
            old = young
        elif young >= 12:
            # "12 and up", "14 and up", etc.  are
            # generally intended to cover the entire
            # YA span.
            old = 17
        elif young >= 8:
            # "8 and up" means something like "8-12"
            old = young + 4
        else:
            # Whereas "3 and up" really means more
            # like "3 to 5".
            old = young + 2
        return old

<<<<<<< HEAD
class Axis360AudienceClassifier(Classifier):

    TEEN_PREFIX = "Teen -"
    CHILDRENS_PREFIX = "Children's -"

    age_re = re.compile("Age ([0-9]+)-([0-9]+)$")

    @classmethod
    def audience(cls, identifier, name, require_explicit_age_marker=False):
        if not identifier:
            return None
        if identifier == 'General Adult':
            return Classifier.AUDIENCE_ADULT
        elif identifier.startswith(cls.TEEN_PREFIX):
            return Classifier.AUDIENCE_YOUNG_ADULT
        elif identifier.startswith(cls.CHILDRENS_PREFIX):
            return Classifier.AUDIENCE_CHILDREN
        return None

    @classmethod
    def target_age(cls, identifier, name, require_explicit_age_marker=False):
        if (not identifier.startswith(cls.TEEN_PREFIX)
            and not identifier.startswith(cls.CHILDRENS_PREFIX)):
            return cls.range_tuple(None, None)
        m = cls.age_re.search(identifier)
        if not m:
            return cls.range_tuple(None, None)
        young, old = map(int, m.groups())
        if young > old:
            young, old = old, young
        return cls.range_tuple(young, old)

=======
class GradeLevelClassifier(Classifier):
    # How old a kid is when they start grade N in the US.
    american_grade_to_age = {
        # Preschool: 3-4 years
        'preschool' : 3,
        'pre-school' : 3,
        'p' : 3,
        'pk' : 4,

        # Easy readers
        'kindergarten' : 5,
        'k' : 5,
        '0' : 5,
        'first' : 6,
        '1' : 6,
        'second' : 7,
        '2' : 7,

        # Chapter Books
        'third' : 8,
        '3' : 8,
        'fourth' : 9,
        '4' : 9,
        'fifth' : 10,
        '5' : 10,
        'sixth' : 11,
        '6' : 11,
        '7' : 12,
        '8' : 13,

        # YA
        '9' : 14,
        '10' : 15,
        '11' : 16,
        '12': 17,
    }

    # Regular expressions that match common ways of expressing grade
    # levels.
    grade_res = [
        re.compile(x, re.I) for x in [
            "grades? ([kp0-9]+) to ([kp0-9]+)?",
            "grades? ([kp0-9]+) ?-? ?([kp0-9]+)?",
            "gr\.? ([kp0-9]+) ?-? ?([kp0-9]+)?",
            "grades?: ([kp0-9]+) to ([kp0-9]+)",
            "grades?: ([kp0-9]+) ?-? ?([kp0-9]+)?",
            "gr\.? ([kp0-9]+)",
            "([0-9]+)[tnsr][hdt] grade",
            "([a-z]+) grade",
            r'\b(kindergarten|preschool)\b',
        ]
    ]

    generic_grade_res = [
        re.compile(r"([kp0-9]+) ?- ?([0-9]+)", re.I),
        re.compile(r"([kp0-9]+) ?to ?([0-9]+)", re.I),
        re.compile(r"^([0-9]+)\b", re.I),
        re.compile(r"^([kp])\b", re.I),
    ]

    @classmethod
    def audience(cls, identifier, name, require_explicit_age_marker=False):
        target_age = cls.target_age(identifier, name, require_explicit_age_marker)
        return cls.default_audience_for_target_age(target_age)


    @classmethod
    def target_age(cls, identifier, name, require_explicit_grade_marker=False):

        if (identifier and "education" in identifier) or (name and 'education' in name):
            # This is a book about teaching, e.g. fifth grade.
            return cls.range_tuple(None, None)

        if (identifier and 'grader' in identifier) or (name and 'grader' in name):
            # This is a book about, e.g. fifth graders.
            return cls.range_tuple(None, None)

        if require_explicit_grade_marker:
            res = cls.grade_res
        else:
            res = cls.grade_res + cls.generic_grade_res

        for r in res:
            for k in identifier, name:
                if not k:
                    continue
                m = r.search(k)
                if m:
                    gr = m.groups()
                    if len(gr) == 1:
                        young = gr[0]
                        old = None
                    else:
                        young, old = gr

                    # Strip leading zeros
                    if young and young.lstrip('0'):
                        young = young.lstrip("0")
                    if old and old.lstrip('0'):
                        old = old.lstrip("0")

                    young = cls.american_grade_to_age.get(young)
                    old = cls.american_grade_to_age.get(old)

                    if not young and not old:
                        return cls.range_tuple(None, None)

                    if young:
                        young = int(young)
                    if old:
                        old = int(old)
                    if old is None:
                        old = cls.and_up(young, k)
                    if old is None and young is not None:
                        old = young
                    if young is None and old is not None:
                        young = old
                    if old and young and  old < young:
                        young, old = old, young
                    return cls.range_tuple(young, old)
        return cls.range_tuple(None, None)

    @classmethod
    def target_age_match(cls, query):
        target_age = None
        grade_words = None
        target_age = cls.target_age(None, query, require_explicit_grade_marker=True)
        if target_age:
            for r in cls.grade_res:
                match = r.search(query)
                if match:
                    grade_words = match.group()
                    break
        return (target_age, grade_words)

class InterestLevelClassifier(Classifier):

    @classmethod
    def audience(cls, identifier, name):
        if identifier in ('lg', 'mg+', 'mg'):
            return cls.AUDIENCE_CHILDREN
        elif identifier == 'ug':
            return cls.AUDIENCE_YOUNG_ADULT
        else:
            return None

    @classmethod
    def target_age(cls, identifier, name):
        if identifier == 'lg':
            return cls.range_tuple(5,8)
        if identifier in ('mg+', 'mg'):
            return cls.range_tuple(9,13)
        if identifier == 'ug':
            return cls.range_tuple(14,17)
        return None


class AgeClassifier(Classifier):
    # Regular expressions that match common ways of expressing ages.
    age_res = [
        re.compile(x, re.I) for x in [
            "age ([0-9]+) ?-? ?([0-9]+)?",
            "age: ([0-9]+) ?-? ?([0-9]+)?",
            "age: ([0-9]+) to ([0-9]+)",
            "ages ([0-9]+) ?- ?([0-9]+)",
            "([0-9]+) ?- ?([0-9]+) years?",
            "([0-9]+) years?",
            "ages ([0-9]+)+",
            "([0-9]+) and up",
            "([0-9]+) years? and up",
        ]
    ]

    generic_age_res = [
        re.compile("([0-9]+) ?- ?([0-9]+)", re.I),
        re.compile(r"^([0-9]+)\b", re.I),
    ]

    baby_re = re.compile("^baby ?- ?([0-9]+) year", re.I)

    @classmethod
    def audience(cls, identifier, name, require_explicit_age_marker=False):
        target_age = cls.target_age(identifier, name, require_explicit_age_marker)
        return cls.default_audience_for_target_age(target_age)

    @classmethod
    def target_age(cls, identifier, name, require_explicit_age_marker=False):
        if require_explicit_age_marker:
            res = cls.age_res
        else:
            res = cls.age_res + cls.generic_age_res
        if identifier:
            match = cls.baby_re.search(identifier)
            if match:
                # This is for babies.
                upper_bound = int(match.groups()[0])
                return cls.range_tuple(0, upper_bound)

        for r in res:
            for k in identifier, name:
                if not k:
                    continue
                m = r.search(k)
                if m:
                    groups = m.groups()
                    young = old = None
                    if groups:
                        young = int(groups[0])
                        if len(groups) > 1 and groups[1] != None:
                            old = int(groups[1])
                    if old is None:
                        old = cls.and_up(young, k)
                    if old is None and young is not None:
                        old = young
                    if young is None and old is not None:
                        young = old
                    if old > 99:
                        # This is not an age at all.
                        old = None
                    if young > 99:
                        # This is not an age at all.
                        young = None
                    if young > old:
                        young, old = old, young
                    return cls.range_tuple(young, old)
        return cls.range_tuple(None, None)

    @classmethod
    def target_age_match(cls, query):
        target_age = None
        age_words = None
        target_age = cls.target_age(None, query, require_explicit_age_marker=True)
        if target_age:
            for r in cls.age_res:
                match = r.search(query)
                if match:
                    age_words = match.group()
                    break
        return (target_age, age_words)
>>>>>>> 77b596a4

# This is the large-scale structure of our classification system.
#
# If the name of a genre is a string, it's the name of the genre
# and there are no subgenres.
#
# If the name of a genre is a dictionary, the 'name' argument is the
# name of the genre, and the 'subgenres' argument is the list of the
# subgenres.

COMICS_AND_GRAPHIC_NOVELS = u"Comics & Graphic Novels"

fiction_genres = [
    u"Adventure",
    u"Classics",
    COMICS_AND_GRAPHIC_NOVELS,
    u"Drama",
    dict(name=u"Erotica", audiences=Classifier.AUDIENCE_ADULTS_ONLY),
    dict(name=u"Fantasy", subgenres=[
        u"Epic Fantasy",
        u"Historical Fantasy",
        u"Urban Fantasy",
    ]),
    u"Folklore",
    u"Historical Fiction",
    dict(name=u"Horror", subgenres=[
        u"Gothic Horror",
        u"Ghost Stories",
        u"Vampires",
        u"Werewolves",
        u"Occult Horror",
    ]),
    u"Humorous Fiction",
    u"Literary Fiction",
    u"LGBTQ Fiction",
    dict(name=u"Mystery", subgenres=[
        u"Crime & Detective Stories",
        u"Hard-Boiled Mystery",
        u"Police Procedural",
        u"Cozy Mystery",
        u"Historical Mystery",
        u"Paranormal Mystery",
        u"Women Detectives",
    ]),
    u"Poetry",
    u"Religious Fiction",
    dict(name=u"Romance", subgenres=[
        u"Contemporary Romance",
        u"Gothic Romance",
        u"Historical Romance",
        u"Paranormal Romance",
        u"Western Romance",
        u"Romantic Suspense",
    ]),
    dict(name=u"Science Fiction", subgenres=[
        u"Dystopian SF",
        u"Space Opera",
        u"Cyberpunk",
        u"Military SF",
        u"Alternative History",
        u"Steampunk",
        u"Romantic SF",
        u"Media Tie-in SF",
    ]),
    u"Short Stories",
    dict(name=u"Suspense/Thriller",
        subgenres=[
            u"Historical Thriller",
            u"Espionage",
            u"Supernatural Thriller",
            u"Medical Thriller",
            u"Political Thriller",
            u"Psychological Thriller",
            u"Technothriller",
            u"Legal Thriller",
            u"Military Thriller",
        ],
    ),
    u"Urban Fiction",
    u"Westerns",
    u"Women's Fiction",
]

nonfiction_genres = [
    dict(name=u"Art & Design", subgenres=[
        u"Architecture",
        u"Art",
        u"Art Criticism & Theory",
        u"Art History",
        u"Design",
        u"Fashion",
        u"Photography",
    ]),
    u"Biography & Memoir",
    u"Education",
    dict(name=u"Personal Finance & Business", subgenres=[
        u"Business",
        u"Economics",
        u"Management & Leadership",
        u"Personal Finance & Investing",
        u"Real Estate",
    ]),
    dict(name=u"Parenting & Family", subgenres=[
        u"Family & Relationships",
        u"Parenting",
    ]),
    dict(name=u"Food & Health", subgenres=[
        u"Bartending & Cocktails",
        u"Cooking",
        u"Health & Diet",
        u"Vegetarian & Vegan",
    ]),
    dict(name=u"History", subgenres=[
        u"African History",
        u"Ancient History",
        u"Asian History",
        u"Civil War History",
        u"European History",
        u"Latin American History",
        u"Medieval History",
        u"Middle East History",
        u"Military History",
        u"Modern History",
        u"Renaissance & Early Modern History",
        u"United States History",
        u"World History",
    ]),
    dict(name=u"Hobbies & Home", subgenres=[
        u"Antiques & Collectibles",
        u"Crafts & Hobbies",
        u"Gardening",
        u"Games",
        u"House & Home",
        u"Pets",
    ]),
    u"Humorous Nonfiction",
    dict(name=u"Entertainment", subgenres=[
        u"Film & TV",
        u"Music",
        u"Performing Arts",
    ]),
    u"Life Strategies",
    u"Literary Criticism",
    u"Periodicals",
    u"Philosophy",
    u"Political Science",
    dict(name=u"Reference & Study Aids", subgenres=[
        u"Dictionaries",
        u"Foreign Language Study",
        u"Law",
        u"Study Aids",
    ]),
    dict(name=u"Religion & Spirituality", subgenres=[
        u"Body, Mind & Spirit",
        u"Buddhism",
        u"Christianity",
        u"Hinduism",
        u"Islam",
        u"Judaism",
    ]),
    dict(name=u"Science & Technology", subgenres=[
        u"Computers",
        u"Mathematics",
        u"Medical",
        u"Nature",
        u"Psychology",
        u"Science",
        u"Social Sciences",
        u"Technology",
    ]),
    u"Self-Help",
    u"Sports",
    u"Travel",
    u"True Crime",
]


class GenreData(object):
    def __init__(self, name, is_fiction, parent=None, audience_restriction=None):
        self.name = name
        self.parent = parent
        self.is_fiction = is_fiction
        self.subgenres = []
        if isinstance(audience_restriction, basestring):
            audience_restriction = [audience_restriction]
        self.audience_restriction = audience_restriction

    def __repr__(self):
        return "<GenreData: %s>" % self.name

    @property
    def self_and_subgenres(self):
        yield self
        for child in self.all_subgenres:
            yield child

    @property
    def all_subgenres(self):
        for child in self.subgenres:
            for subgenre in child.self_and_subgenres:
                yield subgenre

    @property
    def parents(self):
        parents = []
        p = self.parent
        while p:
            parents.append(p)
            p = p.parent
        return reversed(parents)

    def has_subgenre(self, subgenre):
        for s in self.subgenres:
            if s == subgenre or s.has_subgenre(subgenre):
                return True
        return False

    @property
    def variable_name(self):
        return self.name.replace("-", "_").replace(", & ", "_").replace(", ", "_").replace(" & ", "_").replace(" ", "_").replace("/", "_").replace("'", "")

    @classmethod
    def populate(cls, namespace, genres, fiction_source, nonfiction_source):
        """Create a GenreData object for every genre and subgenre in the given
        list of fiction and nonfiction genres.
        """
        for source, default_fiction in (
                (fiction_source, True),
                (nonfiction_source, False)):
            for item in source:
                subgenres = []
                audience_restriction = None
                name = item
                fiction = default_fiction
                if isinstance(item, dict):
                    name = item['name']
                    subgenres = item.get('subgenres', [])
                    audience_restriction = item.get('audience_restriction')
                    fiction = item.get('fiction', default_fiction)

                cls.add_genre(
                    namespace, genres, name, subgenres, fiction,
                    None, audience_restriction)

    @classmethod
    def add_genre(cls, namespace, genres, name, subgenres, fiction,
                  parent, audience_restriction):
        """Create a GenreData object. Add it to a dictionary and a namespace.
        """
        if isinstance(name, tuple):
            name, default_fiction = name
        default_fiction = None
        default_audience = None
        if parent:
            default_fiction = parent.is_fiction
            default_audience = parent.audience_restriction
        if isinstance(name, dict):
            data = name
            subgenres = data.get('subgenres', [])
            name = data['name']
            fiction = data.get('fiction', default_fiction)
            audience_restriction = data.get('audience', default_audience)
        if name in genres:
            raise ValueError("Duplicate genre name! %s" % name)

        # Create the GenreData object.
        genre_data = GenreData(name, fiction, parent, audience_restriction)
        if parent:
            parent.subgenres.append(genre_data)

        # Add the genre to the given dictionary, keyed on name.
        genres[genre_data.name] = genre_data

        # Convert the name to a Python-safe variable name,
        # and add it to the given namespace.
        namespace[genre_data.variable_name] = genre_data

        # Do the same for subgenres.
        for sub in subgenres:
            cls.add_genre(namespace, genres, sub, [], fiction,
                          genre_data, audience_restriction)

genres = dict()
GenreData.populate(globals(), genres, fiction_genres, nonfiction_genres)

class Lowercased(unicode):
    """A lowercased string that remembers its original value."""
    def __new__(cls, value):
        if isinstance(value, Lowercased):
            # Nothing to do.
            return value
        if not isinstance(value, basestring):
            value = unicode(value)
        new_value = value.lower()
        if new_value.endswith('.'):
            new_value = new_value[:-1]
        o = super(Lowercased, cls).__new__(cls, new_value)
        o.original = value
        return o


class DeweyDecimalClassifier(Classifier):

    NAMES = json.load(
        open(os.path.join(resource_dir, "dewey_1000.json")))

    # Add some other values commonly found in MARC records.
    NAMES["B"] = "Biography"
    NAMES["E"] = "Juvenile Fiction"
    NAMES["F"] = "Fiction"
    NAMES["FIC"] = "Fiction"
    NAMES["J"] = "Juvenile Nonfiction"
    NAMES["Y"] = "Young Adult"

    FICTION = set([813, 823, 833, 843, 853, 863, 873, 883, "FIC", "E", "F"])
    NONFICTION = set(["J", "B"])

    # 791.4572 and 791.4372 is for recordings. 741.59 is for comic
    #  adaptations? This is a good sign that a identifier should
    #  not be considered, actually.
    # 428.6 - Primers, Readers, i.e. collections of stories
    # 700 - Arts - full of distinctions
    # 700.8996073 - African American arts
    # 700.9 - Art history
    # 700.71 Arts education
    # 398.7 Jokes and jests

    GENRES = {
        African_History : range(960, 970),
        Architecture : range(710, 720) + range(720, 730),
        Art : range(700, 710) + range(730, 770) + [774, 776],
        Art_Criticism_Theory : [701],
        Asian_History : range(950, 960) + [995, 996, 997],
        Biography_Memoir : ["B", 920],
        Economics : range(330, 340),
        Christianity : [range(220, 230) + range(230, 290)],
        Cooking : [range(640, 642)],
        Performing_Arts : [790, 791, 792],
        Entertainment : 790,
        Games : [793, 794, 795],
        Drama : [812, 822, 832, 842, 852, 862, 872, 882],
        Education : range(370,380) + [707],
        European_History : range(940, 950),
        Folklore : [398],
        History : [900],
        Islam : [297],
        Judaism : [296],
        Latin_American_History : range(981, 990),
        Law : range(340, 350) + [364],
        Management_Leadership : [658],
        Mathematics : range(510, 520),
        Medical : range(610, 620),
        Military_History : range(355, 360),
        Music : range(780, 789),
        Periodicals : range(50, 60) + [105, 405, 505, 605, 705, 805, 905],
        Philosophy : range(160, 200),
        Photography : [771, 772, 773, 775, 778, 779],
        Poetry : [811, 821, 831, 841, 851, 861, 871, 874, 881, 884],
        Political_Science : range(320, 330) + range(351, 355),
        Psychology : range(150, 160),
        Foreign_Language_Study : range(430,500),
        Reference_Study_Aids : range(10, 20) + range(30, 40) + [103, 203, 303, 403, 503, 603, 703, 803, 903] + range(410, 430),
        Religion_Spirituality : range(200, 220) + [290, 292, 293, 294, 295, 299],
        Science : ([500, 501, 502] + range(506, 510) + range(520, 530)
                   + range(530, 540) + range(540, 550) + range(550, 560)
                   + range(560, 570) + range(570, 580) + range(580, 590)
                   + range(590, 600)),
        Social_Sciences : (range(300, 310) + range(360, 364) + range(390,397) + [399]),
        Sports : range(796, 800),
        Technology : (
            [600, 601, 602, 604] + range(606, 610) + range(610, 640)
            + range(660, 670) + range(670, 680) + range(681, 690) + range(690, 700)),
        Travel : range(910, 920),
        United_States_History : range(973,980),
        World_History : [909],
    }

    @classmethod
    def name_for(cls, identifier):
        return cls.NAMES.get(identifier, None)

    @classmethod
    def scrub_identifier(cls, identifier):
        if not identifier:
            return identifier
        if isinstance(identifier, int):
            identifier = str(identifier).zfill(3)

        identifier = identifier.upper()

        if identifier.startswith('[') and identifier.endswith(']'):
            # This is just bad data.
            identifier = identifier[1:-1]

        if identifier.startswith('C') or identifier.startswith('A'):
            # A work from our Canadian neighbors or our Australian
            # friends.
            identifier = identifier[1:]
        elif identifier.startswith("NZ"):
            # A work from the good people of New Zealand.
            identifier = identifier[2:]

        # Trim everything after the first period. We don't know how to
        # deal with it.
        if '.' in identifier:
            identifier = identifier.split('.')[0]
        try:
            identifier = int(identifier)
        except ValueError:
            pass

        # For our purposes, Dewey Decimal numbers are identifiers
        # without names.
        return identifier, None

    @classmethod
    def is_fiction(cls, identifier, name):
        """Is the given DDC classification likely to contain fiction?"""
        if identifier == 'Y':
            # Inconsistently used for young adult fiction and
            # young adult nonfiction.
            return None

        if (isinstance(identifier, basestring) and (
                identifier.startswith('Y') or identifier.startswith('J'))):
            # Young adult/children's literature--not necessarily fiction
            identifier = identifier[1:]
            try:
                identifier = int(identifier)
            except ValueError:
                pass

        if identifier in cls.FICTION:
            return True
        if identifier in cls.NONFICTION:
            return False

        # TODO: Make NONFICTION more comprehensive and return None if
        # not in there, instead of always returning False. Or maybe
        # returning False is fine here, who knows.
        return False

    @classmethod
    def audience(cls, identifier, name):
        if identifier == 'E':
            # Juvenile fiction
            return cls.AUDIENCE_CHILDREN

        if isinstance(identifier, basestring) and identifier.startswith('J'):
            return cls.AUDIENCE_CHILDREN

        if isinstance(identifier, basestring) and identifier.startswith('Y'):
            return cls.AUDIENCE_YOUNG_ADULT

        if isinstance(identifier, basestring) and identifier=='FIC':
            # FIC is used for all types of fiction.
            return None
        return cls.AUDIENCE_ADULT

    @classmethod
    def genre(cls, identifier, name, fiction=None, audience=None):
        for genre, identifiers in cls.GENRES.items():
            if identifier == identifiers or (
                    isinstance(identifiers, list)
                    and identifier in identifiers):
                return genre
        return None


class LCCClassifier(Classifier):

    TOP_LEVEL = re.compile("^([A-Z]{1,2})")
    FICTION = set(["PN", "PQ", "PR", "PS", "PT", "PZ"])
    JUVENILE = set(["PZ"])

    GENRES = {

        # Unclassified/complicated stuff.
        # "America": E11-E143
        # Ancient_History: D51-D90
        # Angling: SH401-SH691
        # Civil_War_History: E456-E655
        # Geography: leftovers of G
        # Islam: BP1-BP253
        # Latin_American_History: F1201-F3799
        # Medieval History: D111-D203
        # Military_History: D25-D27
        # Modern_History: ???
        # Renaissance_History: D219-D234 (1435-1648, so roughly)
        # Sports: GV557-1198.995
        # TODO: E and F are actually "the Americas".
        # United_States_History is E151-E909, F1-F975 but not E456-E655
        African_History : ["DT"],
        Ancient_History : ["DE"],
        Architecture : ["NA"],
        Art_Criticism_Theory : ["BH"],
        Asian_History : ["DS", "DU"],
        Biography_Memoir : ["CT"],
        Business : ["HC", "HF", "HJ"],
        Christianity : ["BR", "BS", "BT", "BV", "BX"],
        Cooking : ["TX"],
        Crafts_Hobbies : ["TT"],
        Economics : ["HB"],
        Education : ["L"],
        European_History : ["DA", "DAW", "DB", "DD", "DF", "DG", "DH", "DJ", "DK", "DL", "DP", "DQ", "DR"],
        Folklore : ["GR"],
        Games : ["GV"],
        Islam : ["BP"],
        Judaism : ["BM"],
        Literary_Criticism : ["Z"],
        Mathematics : ["QA", "HA", "GA"],
        Medical: ["QM", "R"],
        Military_History: ["U", "V"],
        Music: ["M"],
        Parenting_Family : ["HQ"],
        Periodicals : ["AP", "AN"],
        Philosophy : ["BC", "BD", "BJ"],
        Photography: ["TR"],
        Political_Science : ["J", "HX"],
        Psychology : ["BF"],
        Reference_Study_Aids : ["AE", "AG", "AI"],
        Religion_Spirituality : ["BL", "BQ"],
        Science : ["QB", "QC", "QD", "QE", "QH", "QK", "QL", "QR", "CC", "GB", "GC", "QP"],
        Social_Sciences : ["HD", "HE", "HF", "HM", "HN", "HS", "HT", "HV", "GN", "GF", "GT"],
        Sports: ["SK"],
        World_History : ["CB"],
    }

    LEFTOVERS = dict(
        B=Philosophy,
        T=Technology,
        Q=Science,
        S=Science,
        H=Social_Sciences,
        D=History,
        N=Art,
        L=Education,
        E=United_States_History,
        F=United_States_History,
        BP=Religion_Spirituality,
    )

    NAMES = json.load(open(os.path.join(resource_dir, "lcc_one_level.json")))

    @classmethod
    def scrub_identifier(cls, identifier):
        if not identifier:
            return identifier
        return identifier.upper()

    @classmethod
    def name_for(cls, identifier):
        return cls.NAMES.get(identifier, None)

    @classmethod
    def is_fiction(cls, identifier, name):
        if identifier == 'P':
            return True
        if not identifier.startswith('P'):
            return False
        for i in cls.FICTION:
            if identifier.startswith(i):
                return True
        return False

    @classmethod
    def genre(cls, identifier, name, fiction=None, audience=None):
        for genre, strings in cls.GENRES.items():
            for s in strings:
                if identifier.startswith(s):
                    return genre
        for prefix, genre in cls.LEFTOVERS.items():
            if identifier.startswith(prefix):
                return genre
        return None

    @classmethod
    def audience(cls, identifier, name):
        if identifier.startswith("PZ"):
            return cls.AUDIENCE_CHILDREN
        # Everything else is implicitly for adults.
        return cls.AUDIENCE_ADULT

def match_kw(*l):
    """Turn a list of strings into a function which uses a regular expression
    to match any of those strings, so long as there's a word boundary on both ends.
    The function will match all the strings by default, or can exclude the strings
    that are examples of the classification.
    """
    def match_term(term, exclude_examples=False):
        if not l:
            return None
        if exclude_examples:
            keywords = [keyword for keyword in l if not isinstance(keyword, Eg)]
        else:
            keywords = [str(keyword) for keyword in l]

        if not keywords:
            return None
        any_keyword = "|".join(keywords)
        with_boundaries = r'\b(%s)\b' % any_keyword
        return re.compile(with_boundaries, re.I).search(term)


    # This is a dictionary so it can be used as a class variable
    return {"search": match_term}

class Eg(object):
    """Mark this string as an example of a classification, rather than
    an exact identifier for that classification. For example, basketball
    is an an example of a sport, but athletics is an identifier for the sports
    classification.
    """

    def __init__(self, term):
        self.term = term

    def __str__(self):
        return self.term

class AgeOrGradeClassifier(Classifier):

    @classmethod
    def audience(cls, identifier, name):
        audience = AgeClassifier.audience(identifier, name)
        if audience == None:
            audience = GradeLevelClassifier.audience(identifier, name)
        return audience

    @classmethod
    def target_age(cls, identifier, name):
        """This tag might contain a grade level, an age in years, or nothing.
        We will try both a grade level and an age in years, but we
        will require that the tag indicate what's being measured. A
        tag like "9-12" will not match anything because we don't know if it's
        age 9-12 or grade 9-12.
        """
        age = AgeClassifier.target_age(identifier, name, True)
        if age == cls.range_tuple(None, None):
            age = GradeLevelClassifier.target_age(identifier, name, True)
        return age

class KeywordBasedClassifier(AgeOrGradeClassifier):

    """Classify a book based on keywords."""

    # We have to handle these first because otherwise '\bfiction\b'
    # will match it.
    LEVEL_1_NONFICTION_INDICATORS = match_kw(
        "non-fiction", "non fiction"
    )

    LEVEL_2_FICTION_INDICATORS = match_kw(
        "fiction", Eg("stories"), Eg("tales"), Eg("literature"),
        Eg("bildungsromans"), "fictitious",
    )
    LEVEL_2_NONFICTION_INDICATORS = match_kw(
        Eg("history"), Eg("biography"), Eg("histories"),
        Eg("biographies"), Eg("autobiography"), Eg("autobiographies"),
        "nonfiction", Eg("essays"), Eg("letters"), Eg("true story"),
        Eg("personal memoirs"))
    JUVENILE_INDICATORS = match_kw(
        "for children", "children's", "juvenile",
        Eg("nursery rhymes"), Eg("9-12"))
    YOUNG_ADULT_INDICATORS = match_kw(
        "young adult",
        "ya",
        "12-Up",
        "teenage .*fiction",
        "teens .*fiction",
        "teen books",
        Eg("teenage romance"),
    )

    # Children's books don't generally deal with romance, so although
    # "Juvenile Fiction" generally refers to children's fiction,
    # "Juvenile Fiction / Love & Romance" is almost certainly YA.
    JUVENILE_TERMS_THAT_IMPLY_YOUNG_ADULT = set([
        "love & romance",
        "romance",
        "romantic",
    ])

    # These identifiers indicate that the string "children" or
    # "juvenile" in the identifier does not actually mean the work is
    # _for_ children.
    JUVENILE_BLACKLIST = set([
        "military participation",
        "services",
        "children's accidents",
        "children's voices",
        "juvenile delinquency",
        "children's television workshop",
        "missing children",
    ])

    CATCHALL_KEYWORDS = {
        Adventure : match_kw(
            "adventure",
            "adventurers",
            "adventure stories",
            "adventure fiction",
            "adventurers",
            Eg("sea stories"),
            Eg("war stories"),
            Eg("men's adventure"),
        ),

        African_History: match_kw(
            "african history",
            "history.*africa",
        ),

        Ancient_History: match_kw(
            "ancient.*history",
            "history.*ancient",
            "civilization, classical",
        ),

        Antiques_Collectibles: match_kw(
            "antiques",
            "collectibles",
            "collectors",
            "collecting",
        ),

        Architecture: match_kw(
            "architecture",
            "architectural",
            "architect",
            "architects",
        ),

        Art: match_kw(
            "art",
            "arts",
            "artist",
            "artists",
            "artistic",
        ),

        Art_Criticism_Theory: match_kw(
            "art criticism",
            "art / criticism & theory",
        ),

        Art_History: match_kw(
            "art.*history",
        ),

        Asian_History: match_kw(
            "asian history",
            "history.*asia",
            "australasian & pacific history",
        ),

        Bartending_Cocktails: match_kw(
            "cocktail",
            "cocktails",
            "bartending",
            Eg("beer"),
            "alcoholic beverages",
            Eg("wine"),
            Eg("wine & spirits"),
            "spirits & cocktails",
        ),

               Biography_Memoir : match_kw(
                   "autobiographies",
                   "autobiography",
                   "biographies",
                   "biography",
                   "biographical",
                   "personal memoirs",
               ),

               Body_Mind_Spirit: match_kw(
                   "body, mind & spirit",
               ),

               Buddhism: match_kw(
                   "buddhism",
                   "buddhist",
                   "buddha",
               ),

               Business: match_kw(
                   "business",
                   "businesspeople",
                   "businesswomen",
                   "businessmen",
                   "business & economics",
                   "business & financial",
                   "commerce",
                   "sales",
                   "selling",
                   "sales & selling",
                   Eg("nonprofit"),
               ),

               Christianity : match_kw(
                   Eg("schema:creativework:bible"),
                   Eg("baptist"),
                   Eg("bible"),
                   Eg("sermons"),
                   Eg("devotional"),
                   Eg("theological"),
                   Eg("theology"),
                   Eg('biblical'),
                   "christian",
                   "christianity",
                   Eg("catholic"),
                   Eg("protestant"),
                   Eg("catholicism"),
                   Eg("protestantism"),
                   Eg("church"),
                   Eg("christmas & advent"),
               ),

               Civil_War_History: match_kw(
                   "american civil war",
                   "1861-1865",
                   "civil war period",
               ),

               Classics: match_kw(
                   'classics',
               ),

               Computers : match_kw(
                   "computer",
                   "computer science",
                   "computational",
                   "computers",
                   "computing",
                   Eg("data"),
                   Eg("database"),
                   Eg("hardware"),
                   Eg("software"),
                   Eg("software development"),
                   Eg("information technology"),
                   Eg("web"),
                   Eg("world wide web"),
               ),

               Contemporary_Romance: match_kw(
                   "contemporary romance",
                   "romance--contemporary",
                   "romance / contemporary",
                   "romance - contemporary",
               ),

               Cooking : match_kw(
                   Eg("non-alcoholic"),
                   Eg("baking"),
                   "cookbook",
                   "cooking",
                   "food",
                   Eg("health & healing"),
                   "home economics",
                   "cuisine",
               ),

               Crafts_Hobbies: match_kw(
                   "arts & crafts",
                   "arts, crafts",
                   Eg("beadwork"),
                   Eg("candle crafts"),
                   Eg("candle making"),
                   Eg("carving"),
                   Eg("ceramics"),
                   "crafts & hobbies",
                   "crafts",
                   Eg("crochet"),
                   Eg("crocheting"),
                   Eg("cross-stitch"),
                   "decorative arts",
                   Eg("flower arranging"),
                   "folkcrafts",
                   "handicrafts",
                   "hobbies",
                   "hobby",
                   "hobbyist",
                   "hobbyists",
                   Eg("jewelry"),
                   Eg("knitting"),
                   Eg("metal work"),
                   Eg("needlework"),
                   Eg("origami"),
                   Eg("paper crafts"),
                   Eg("pottery"),
                   Eg("quilting"),
                   Eg("quilts"),
                   Eg("scrapbooking"),
                   Eg("sewing"),
                   Eg("soap making"),
                   Eg("stamping"),
                   Eg("stenciling"),
                   Eg("textile crafts"),
                   Eg("toymaking"),
                   Eg("weaving"),
                   Eg("woodwork"),
               ),

               Design: match_kw(
                   "design",
                   "designer",
                   "designers",
                   Eg("graphic design"),
                   Eg("typography")
               ),

               Dictionaries: match_kw(
                   "dictionaries",
                   "dictionary",
               ),

               Drama : match_kw(
                   Eg("comedies"),
                   "drama",
                   "dramatist",
                   "dramatists",
                   Eg("operas"),
                   Eg("plays"),
                   Eg("shakespeare"),
                   Eg("tragedies"),
                   Eg("tragedy"),
               ),

               Economics: match_kw(
                   Eg("banking"),
                   "economy",
                   "economies",
                   "economic",
                   "economics",
               ),

               Education: match_kw(
                   # TODO: a lot of these don't work well because of
                   # the huge amount of fiction about students. This
                   # will be fixed when we institute the
                   # fiction/nonfiction split.
                   "education",
                   "educational",
                   "educator",
                   "educators",
                   Eg("principals"),
                   "teacher",
                   "teachers",
                   "teaching",
                   #"schools",
                   #"high school",
                   "schooling",
                   #"student",
                   #"students",
                   #"college",
                   Eg("university"),
                   Eg("universities"),
               ),

               Epic_Fantasy: match_kw(
                   "epic fantasy",
                   "fantasy - epic",
                   "fantasy / epic",
                   "fantasy--epic",
                   "fantasy/epic",
               ),

               Espionage: match_kw(
                   "espionage",
                   "intrigue",
                   "spies",
                   "spy stories",
                   "spy novels",
                   "spy fiction",
                   "spy thriller",
               ),

               Erotica : match_kw(
                   'erotic',
                   'erotica',
               ),

               # TODO: history _plus_ a place
        European_History: match_kw(
            "europe.*history",
            "history.*europe",
            Eg("france.*history"),
            Eg("history.*france"),
            Eg("england.*history"),
            Eg("history.*england"),
            Eg("ireland.*history"),
            Eg("history.*ireland"),
            Eg("germany.*history"),
            Eg("history.*germany"),
            # etc. etc. etc.
        ),

               Family_Relationships: match_kw(
                   "family & relationships",
                   "relationships",
                   "family relationships",
                   "human sexuality",
                   "sexuality",
               ),

               Fantasy : match_kw(
                   "fantasy",
                   Eg("magic"),
                   Eg("wizards"),
                   Eg("fairies"),
                   Eg("witches"),
                   Eg("dragons"),
                   Eg("sorcery"),
                   Eg("witchcraft"),
                   Eg("wizardry"),
                   Eg("unicorns"),
               ),

               Fashion: match_kw(
                   "fashion",
                   "fashion design",
                   "fashion designers",
               ),

               Film_TV: match_kw(
                   Eg("director"),
                   Eg("directors"),
                   "film",
                   "films",
                   "movies",
                   "movie",
                   "motion picture",
                   "motion pictures",
                   "moviemaker",
                   "moviemakers",
                   Eg("producer"),
                   Eg("producers"),
                   "television",
                   "tv",
                   "video",
               ),

               Foreign_Language_Study: match_kw(
                   Eg("english as a foreign language"),
                   Eg("english as a second language"),
                   Eg("esl"),
                   "foreign language study",
                   Eg("multi-language dictionaries"),
               ),

               Games : match_kw(
                   "games",
                   Eg("video games"),
                   "gaming",
                   Eg("gambling"),
               ),

               Gardening: match_kw(
                   "gardening",
                   "horticulture",
               ),

               Comics_Graphic_Novels: match_kw(
                   "comics",
                   "comic strip",
                   "comic strips",
                   "comic book",
                   "comic books",
                   "graphic novel",
                   "graphic novels",

                   # Formerly in 'Superhero'
                   Eg("superhero"),
                   Eg("superheroes"),

                   # Formerly in 'Manga'
                   Eg("japanese comic books"),
                   Eg("japanese comics"),
                   Eg("manga"),
                   Eg("yaoi"),

               ),

               Hard_Boiled_Mystery: match_kw(
                   "hard-boiled",
                   "noir",
               ),

               Health_Diet: match_kw(
                   # ! "health services" ?
                   "fitness",
                   "health",
                   "health aspects",
                   "health & fitness",
                   "hygiene",
                   "nutrition",
                   "diet",
                   "diets",
                   "weight loss",
               ),

               Hinduism: match_kw(
                   "hinduism",
                   "hindu",
                   "hindus",
               ),

               Historical_Fiction : match_kw(
                   "historical fiction",
                   "fiction.*historical",
                   "^historical$",
               ),

               Historical_Romance: match_kw(
                   "historical romance",
                   Eg("regency romance"),
                   Eg("romance.*regency"),
               ),

               History : match_kw(
                   "histories",
                   "history",
                   "historiography",
                   "historical period",
                   Eg("pre-confederation"),
               ),

               Horror : match_kw(
                   "horror",
                   Eg("occult"),
                   Eg("ghost"),
                   Eg("ghost stories"),
                   Eg("vampires"),
                   Eg("paranormal fiction"),
                   Eg("occult fiction"),
                   Eg("supernatural"),
                   "scary",
               ),

               House_Home: match_kw(
                   "house and home",
                   "house & home",
                   Eg("remodeling"),
                   Eg("renovation"),
                   Eg("caretaking"),
                   Eg("interior decorating"),
               ),

        Humorous_Fiction : match_kw(
            "comedy",
            "funny",
            "humor",
            "humorous",
            "humourous",
            "humour",
            Eg("satire"),
            "wit",
        ),
        Humorous_Nonfiction : match_kw(
            "comedy",
            "funny",
            "humor",
            "humorous",
            "humour",
            "humourous",
            "wit",
        ),

               Entertainment: match_kw(
                   # Almost a pure top-level category
                   "entertainment",
               ),

               # These might be a problem because they might pick up
        # hateful books. Not sure if this will be a problem.
        Islam : match_kw(
            'islam', 'islamic', 'muslim', 'muslims', Eg('halal'),
            'islamic studies',
        ),

               Judaism: match_kw(
                   'judaism', 'jewish', Eg('kosher'), 'jews',
                   'jewish studies',
               ),

               LGBTQ_Fiction: match_kw(
                   'lgbt',
                   'lgbtq',
                   Eg('lesbian'),
                   Eg('lesbians'),
                   'gay',
                   Eg('bisexual'),
                   Eg('transgender'),
                   Eg('transsexual'),
                   Eg('transsexuals'),
                   'homosexual',
                   'homosexuals',
                   'homosexuality',
                   'queer',
               ),

               Latin_American_History: match_kw(
               ),

               Law: match_kw(
                   "court",
                   "judicial",
                   "law",
                   "laws",
                   "legislation",
                   "legal",
               ),

               Legal_Thriller: match_kw(
                   "legal thriller",
                   "legal thrillers",
               ),

               Literary_Criticism: match_kw(
                   "criticism, interpretation",
               ),

               Literary_Fiction: match_kw(
                   "literary",
                   "literary fiction",
                   "general fiction",
                   "fiction[^a-z]+general",
                   "fiction[^a-z]+literary",
               ),

               Management_Leadership: match_kw(
                   "management",
                   "business & economics / leadership",
                   "business & economics -- leadership",
                   "management science",
               ),

               Mathematics : match_kw(
                   Eg("algebra"),
                   Eg("arithmetic"),
                   Eg("calculus"),
                   Eg("chaos theory"),
                   Eg("game theory"),
                   Eg("geometry"),
                   Eg("group theory"),
                   Eg("logic"),
                   "math",
                   "mathematical",
                   "mathematician",
                   "mathematicians",
                   "mathematics",
                   Eg("probability"),
                   Eg("statistical"),
                   Eg("statistics"),
                   Eg("trigonometry"),
               ),

               Medical : match_kw(
                   Eg("anatomy"),
                   Eg("disease"),
                   Eg("diseases"),
                   Eg("disorders"),
                   Eg("epidemiology"),
                   Eg("illness"),
                   Eg("illnesses"),
                   "medical",
                   "medicine",
                   Eg("neuroscience"),
                   Eg("ophthalmology"),
                   Eg("physiology"),
                   Eg("vaccines"),
                   Eg("virus"),
               ),

               Medieval_History: match_kw(
                   "civilization, medieval",
                   "medieval period",
                   "history.*medieval",
               ),

               Middle_East_History: match_kw(
                   "middle east.*history",
                   "history.*middle east",
               ),


               Military_History : match_kw(
                   "military science",
                   "warfare",
                   "military",
                   Eg("1914-1918"),
                   Eg("1939-1945"),
                   Eg("world war"),
               ),

               Modern_History: match_kw(
                   Eg("1900 - 1999"),
                   Eg("2000-2099"),
                   "modern history",
                   "history, modern",
                   "history (modern)",
                   "history--modern",
                   Eg("history.*20th century"),
                   Eg("history.*21st century"),
               ),

               # This is SF movie tie-ins, not movies & gaming per se.
        # This one is difficult because it takes effect if book
        # has subject "media tie-in" *and* "science fiction" or
        # "fantasy"
        Media_Tie_in_SF: match_kw(
            "science fiction & fantasy gaming",
            Eg("star trek"),
            Eg("star wars"),
            Eg("jedi"),
        ),

               Music: match_kw(
                   "music",
                   "musician",
                   "musicians",
                   "musical",
                   Eg("genres & styles"),
                   Eg("blues"),
                   Eg("jazz"),
                   Eg("rap"),
                   Eg("hip-hop"),
                   Eg("rock.*roll"),
                   Eg("rock music"),
                   Eg("punk rock"),
               ),

               Mystery : match_kw(
                   Eg("crime"),
                   Eg("detective"),
                   Eg("murder"),
                   "mystery",
                   "mysteries",
                   Eg("private investigators"),
                   Eg("holmes, sherlock"),
                   Eg("poirot, hercule"),
                   Eg("schema:person:holmes, sherlock"),
               ),

               Nature : match_kw(
                   # TODO: not sure about this one
                   "nature",
               ),

               Body_Mind_Spirit: match_kw(
                   "new age",
               ),

               Paranormal_Romance : match_kw(
                   "paranormal romance",
                   "romance.*paranormal",
               ),

               Parenting : match_kw(
                   # "children" isn't here because the vast majority of
                   # "children" tags indicate books _for_ children.

                   # "family" isn't here because the vast majority
                   # of "family" tags deal with specific families, e.g.
                   # the Kennedys.

                   "parenting",
                   "parent",
                   "parents",
                   Eg("motherhood"),
                   Eg("fatherhood"),
               ),

               Parenting_Family: match_kw(
                   # Pure top-level category
               ),

               Performing_Arts: match_kw(
                   "theatre",
                   "theatrical",
                   "performing arts",
                   "entertainers",
                   Eg("farce"),
                   Eg("tragicomedy"),
               ),

               Periodicals : match_kw(
                   "periodicals",
                   "periodical",
               ),

               Personal_Finance_Investing: match_kw(
                   "personal finance",
                   "financial planning",
                   "investing",
                   Eg("retirement planning"),
                   "money management",
               ),

               Pets: match_kw(
                   "pets",
                   Eg("dogs"),
                   Eg("cats"),
               ),

               Philosophy : match_kw(
                   "philosophy",
                   "philosophical",
                   "philosopher",
                   "philosophers",
                   Eg("epistemology"),
                   Eg("metaphysics"),
               ),

               Photography: match_kw(
                   "photography",
                   "photographer",
                   "photographers",
                   "photographic",
               ),

               Police_Procedural: match_kw(
                   "police[^a-z]+procedural",
                   "police[^a-z]+procedurals",
               ),

               Poetry : match_kw(
                   "poetry",
                   "poet",
                   "poets",
                   "poem",
                   "poems",
                   Eg("sonnet"),
                   Eg("sonnets"),
               ),

               Political_Science : match_kw(
                   Eg("american government"),
                   Eg("anarchism"),
                   Eg("censorship"),
                   Eg("citizenship"),
                   Eg("civics"),
                   Eg("communism"),
                   Eg("corruption"),
                   Eg("corrupt practices"),
                   Eg("democracy"),
                   Eg("geopolitics"),
                   "government",
                   Eg("human rights"),
                   Eg("international relations"),
                   Eg("political economy"),
                   "political ideologies",
                   "political process",
                   "political science",
                   Eg("public affairs"),
                   Eg("public policy"),
                   "politics",
                   "political",
                   Eg("current events"),
               ),

               Psychology: match_kw(
                   "psychology",
                   Eg("psychiatry"),
                   "psychological aspects",
                   Eg("psychiatric"),
                   Eg("psychoanalysis"),
               ),

               Real_Estate: match_kw(
                   "real estate",
               ),

               Reference_Study_Aids : match_kw(
                   Eg("catalogs"),
                   Eg("handbooks"),
                   Eg("manuals"),
                   Eg("reference"),

                   # Formerly in 'Encyclopedias'
                   Eg("encyclopaedias"),
                   Eg("encyclopaedia"),
                   Eg("encyclopedias"),
                   Eg("encyclopedia"),

                   # Formerly in 'Language Arts & Disciplines'
                   Eg("alphabets"),
                   Eg("communication studies"),
                   Eg("composition"),
                   Eg("creative writing"),
                   Eg("grammar"),
                   Eg("handwriting"),
                   Eg("information sciences"),
                   Eg("journalism"),
                   Eg("library & information sciences"),
                   Eg("linguistics"),
                   Eg("literacy"),
                   Eg("public speaking"),
                   Eg("rhetoric"),
                   Eg("sign language"),
                   Eg("speech"),
                   Eg("spelling"),
                   Eg("style manuals"),
                   Eg("syntax"),
                   Eg("vocabulary"),
                   Eg("writing systems"),
               ),

               Religion_Spirituality : match_kw(
                   "religion",
                   "religious",
                   Eg("taoism"),
                   Eg("taoist"),
                   Eg("confucianism"),
                   Eg("inspirational nonfiction"),
               ),

               Renaissance_Early_Modern_History: match_kw(
                   "early modern period",
                   "early modern history",
                   "early modern, 1500-1700",
                   "history.*early modern",
                   "renaissance.*history",
                   "history.*renaissance",
               ),

               Romance : match_kw(
                   "love stories",
                   "romance",
                   "love & romance",
                   "romances",
               ),

               Science : match_kw(
                   Eg("aeronautics"),
                   Eg("astronomy"),
                   Eg("biology"),
                   Eg("biophysics"),
                   Eg("biochemistry"),
                   Eg("botany"),
                   Eg("chemistry"),
                   Eg("earth sciences"),
                   Eg("ecology"),
                   Eg("entomology"),
                   Eg("evolution"),
                   Eg("geology"),
                   Eg("genetics"),
                   Eg("genetic engineering"),
                   Eg("genomics"),
                   Eg("ichthyology"),
                   Eg("herpetology"),
                   Eg("life sciences"),
                   Eg("microbiology"),
                   Eg("microscopy"),
                   Eg("mycology"),
                   Eg("ornithology"),
                   Eg("natural history"),
                   Eg("natural history"),
                   Eg("physics"),
                   "science",
                   "scientist",
                   "scientists",
                   Eg("zoology"),
                   Eg("virology"),
                   Eg("cytology"),
               ),

               Science_Fiction : match_kw(
                   "speculative fiction",
                   "sci-fi",
                   "sci fi",
                   Eg("time travel"),
               ),

               #Science_Fiction_Fantasy: match_kw(
        #    "science fiction.*fantasy",
        #),

               Self_Help: match_kw(
                   "self help",
                   "self-help",
                   "self improvement",
                   "self-improvement",
               ),
               Folklore : match_kw(
                   "fables",
                   "folklore",
                   "folktales",
                   "folk tales",
                   "myth",
                   "legends",
               ),

                Short_Stories: match_kw(
                    "short stories",
                    Eg("literary collections"),
                ),

               Social_Sciences: match_kw(
                   Eg("anthropology"),
                   Eg("archaeology"),
                   Eg("sociology"),
                   Eg("ethnic studies"),
                   Eg("feminism & feminist theory"),
                   Eg("gender studies"),
                   Eg("media studies"),
                   Eg("minority studies"),
                   Eg("men's studies"),
                   Eg("regional studies"),
                   Eg("women's studies"),
                   Eg("demography"),
                   Eg('lesbian studies'),
                   Eg('gay studies'),
                   Eg("black studies"),
                   Eg("african-american studies"),
                   Eg("customs & traditions"),
                   Eg("criminology"),
               ),

               Sports: match_kw(
                   # Ton of specific sports here since 'players'
                   # doesn't work. TODO: Why? I don't remember.
                   "sports",
                   Eg("baseball"),
                   Eg("football"),
                   Eg("hockey"),
                   Eg("soccer"),
                   Eg("skating"),
               ),

               Study_Aids: match_kw(
                   Eg("act"),
                   Eg("advanced placement"),
                   Eg("bar exam"),
                   Eg("clep"),
                   Eg("college entrance"),
                   Eg("college guides"),
                   Eg("financial aid"),
                   Eg("certification"),
                   Eg("ged"),
                   Eg("gmat"),
                   Eg("gre"),
                   Eg("lsat"),
                   Eg("mat"),
                   Eg("mcat"),
                   Eg("nmsqt"),
                   Eg("nte"),
                   Eg("psat"),
                   Eg("sat"),
                   "school guides",
                   "study guide",
                   "study guides",
                   "study aids",
                   Eg("toefl"),
                   "workbooks",
               ),

               Romantic_Suspense : match_kw(
                   "romantic.*suspense",
                   "suspense.*romance",
                   "romance.*suspense",
                   "romantic.*thriller",
                   "romance.*thriller",
                   "thriller.*romance",
               ),

               Technology: match_kw(
                   "technology",
                   Eg("engineering"),
                   Eg("bioengineering"),
                   Eg("mechanics"),

                   # Formerly in 'Transportation'
                   Eg("transportation"),
                   Eg("railroads"),
                   Eg("trains"),
                   Eg("automotive"),
                   Eg("ships & shipbuilding"),
                   Eg("cars & trucks"),
               ),

               Suspense_Thriller: match_kw(
                   "thriller",
                   "thrillers",
                   "suspense",
               ),

               Technothriller : match_kw(
                   "techno-thriller",
                   "technothriller",
                   "technothrillers",
               ),

               Travel : match_kw(
                   Eg("discovery"),
                   "exploration",
                   "travel",
                   "travels.*voyages",
                   "voyage.*travels",
                   "voyages",
                   "travelers",
                   "description.*travel",
               ),

               United_States_History: match_kw(
                   "united states history",
                   "u.s. history",
                   Eg("american revolution"),
                   Eg("1775-1783"),
                   Eg("revolutionary period"),
               ),

               Urban_Fantasy: match_kw(
                   "urban fantasy",
                   "fantasy.*urban",
               ),

               Urban_Fiction: match_kw(
                   "urban fiction",
                   Eg("fiction.*african american.*urban"),
               ),

               Vegetarian_Vegan: match_kw(
                   "vegetarian",
                   Eg("vegan"),
                   Eg("veganism"),
                   "vegetarianism",
               ),

               Westerns : match_kw(
                   "western stories",
                   "westerns",
               ),

               Women_Detectives : match_kw(
                   "women detectives",
                   "women detective",
                   "women private investigators",
                   "women private investigator",
                   "women sleuths",
                   "women sleuth",
               ),

               Womens_Fiction : match_kw(
                   "contemporary women",
                   "chick lit",
                   "womens fiction",
                   "women's fiction",
               ),

               World_History: match_kw(
                   "world history",
                   "history[^a-z]*world",
               ),
    }

    LEVEL_2_KEYWORDS = {
        Reference_Study_Aids : match_kw(
            # Formerly in 'Language Arts & Disciplines'
            Eg("language arts & disciplines"),
            Eg("language arts and disciplines"),
            Eg("language arts"),
        ),
        Design : match_kw(
            "arts and crafts movement",
        ),
        Drama : match_kw(
            Eg("opera"),
        ),

        Erotica : match_kw(
            Eg("erotic poetry"),
            Eg("gay erotica"),
            Eg("lesbian erotica"),
            Eg("erotic photography"),
        ),

        Games : match_kw(
            Eg("games.*fantasy")
        ),

        Historical_Fiction : match_kw(
            Eg("arthurian romance.*"), # This is "romance" in the old
                                       # sense of a story.
        ),

        Literary_Criticism : match_kw(
            Eg("literary history"), # Not History
            Eg("romance language"), # Not Romance
        ),

        Media_Tie_in_SF : match_kw(
            'tv, movie, video game adaptations' # Not Film & TV
        ),

        # We need to match these first so that the 'military'/'warfare'
        # part doesn't match Military History.
        Military_SF: match_kw(
            "science fiction.*military",
            "military.*science fiction",
            Eg("space warfare"),            # Thankfully
            Eg("interstellar warfare"),
        ),
        Military_Thriller: match_kw(
            "military thrillers",
            "thrillers.*military",
        ),
        Pets : match_kw(
            "human-animal relationships",
        ),
        Political_Science : match_kw(
            Eg("health care reform"),
        ),

        # Stop the 'religious' from matching Religion/Spirituality.
        Religious_Fiction: match_kw(
            Eg("christian fiction"),
            Eg("inspirational fiction"),
            Eg("fiction.*christian"),
            "religious fiction",
            "fiction.*religious",
            Eg("Oriental religions and wisdom")
        ),

        Romantic_Suspense : match_kw(
            "romantic.*suspense",
            "suspense.*romance",
            "romance.*suspense",
            "romantic.*thriller",
            "romance.*thriller",
            "thriller.*romance",
        ),

        # Stop from showing up as 'science'
        Social_Sciences : match_kw(
            "social sciences",
            "social science",
            "human science",
        ),

        Science_Fiction : match_kw(
            "science fiction",
            "science fiction.*general",
        ),

        Supernatural_Thriller: match_kw(
            "thriller.*supernatural",
            "supernatural.*thriller",
        ),

        # Stop from going into Mystery due to 'crime'
        True_Crime: match_kw(
            "true crime",
        ),

        # Otherwise fiction.*urban turns Urban Fantasy into Urban Fiction
        Urban_Fantasy : match_kw(
            "fiction.*fantasy.*urban",
        ),

        # Stop the 'children' in 'children of' from matching Parenting.
        None : match_kw(
            "children of",
        )
    }

    LEVEL_3_KEYWORDS = {
        Space_Opera: match_kw(
            "space opera",
        ),
    }


    @classmethod
    def is_fiction(cls, identifier, name, exclude_examples=False):
        if not name:
            return None
        if (cls.LEVEL_1_NONFICTION_INDICATORS["search"](name, exclude_examples)):
            return False
        if (cls.LEVEL_2_FICTION_INDICATORS["search"](name, exclude_examples)):
            return True
        if (cls.LEVEL_2_NONFICTION_INDICATORS["search"](name, exclude_examples)):
            return False
        return None

    @classmethod
    def audience(cls, identifier, name, exclude_examples=False):
        if name is None:
            return None
        if cls.YOUNG_ADULT_INDICATORS["search"](name, exclude_examples):
            use = cls.AUDIENCE_YOUNG_ADULT
        elif cls.JUVENILE_INDICATORS["search"](name, exclude_examples):
            use = cls.AUDIENCE_CHILDREN
        else:
            return None

        if use == cls.AUDIENCE_CHILDREN:
            for i in cls.JUVENILE_TERMS_THAT_IMPLY_YOUNG_ADULT:
                if i in name:
                    use = cls.AUDIENCE_YOUNG_ADULT

        # It may be for kids, or it may be about kids, e.g. "juvenile
        # delinquency".
        for i in cls.JUVENILE_BLACKLIST:
            if i in name:
                return None
        return use

    @classmethod
    def audience_match(cls, query):
        audience = None
        audience_words = None
        audience = cls.audience(None, query, exclude_examples=True)
        if audience:
            for audience_keywords in [cls.JUVENILE_INDICATORS, cls.YOUNG_ADULT_INDICATORS]:
                match = audience_keywords["search"](query, exclude_examples=True)
                if match:
                    audience_words = match.group()
                    break
        return (audience, audience_words)

    @classmethod
    def genre(cls, identifier, name, fiction=None, audience=None, exclude_examples=False):
        matches = Counter()
        match_against = [name]
        for l in [cls.LEVEL_3_KEYWORDS, cls.LEVEL_2_KEYWORDS, cls.CATCHALL_KEYWORDS]:
            for genre, keywords in l.items():
                if genre and fiction is not None and genre.is_fiction != fiction:
                    continue
                if (genre and audience and genre.audience_restriction
                    and audience not in genre.audience_restriction):
                    continue
                if keywords and keywords["search"](name, exclude_examples):
                    matches[genre] += 1
            most_specific_genre = None
            most_specific_count = 0
            # The genre with the most regex matches wins.
            #
            # If a genre and a subgenre are tied, then the subgenre wins
            # because it's more specific.
            for genre, count in matches.most_common():
                if not most_specific_genre or (
                        most_specific_genre.has_subgenre(genre)
                        and count >= most_specific_count):
                    most_specific_genre = genre
                    most_specific_count = count
            if most_specific_genre:
                break
        return most_specific_genre

    @classmethod
    def genre_match(cls, query):
        genre = None
        genre_words = None
        genre = cls.genre(None, query, exclude_examples=True)
        if genre:
            for kwlist in [cls.LEVEL_3_KEYWORDS, cls.LEVEL_2_KEYWORDS, cls.CATCHALL_KEYWORDS]:
                if genre in kwlist.keys():
                    genre_keywords = kwlist[genre]
                    match = genre_keywords["search"](query, exclude_examples=True)
                    if match:
                        genre_words = match.group()
                        break
        return (genre, genre_words)


class LCSHClassifier(KeywordBasedClassifier):
    pass

class FASTClassifier(KeywordBasedClassifier):
    pass

class TAGClassifier(KeywordBasedClassifier):
    pass


class GutenbergBookshelfClassifier(Classifier):

    # Any classification that includes the string "Fiction" will be
    # counted as fiction. This is just the leftovers.
    FICTION = set([
        "Bestsellers, American, 1895-1923",
        "Adventure",
        "Fantasy",
        "Horror",
        "Mystery",
        "Western",
        "Suspense",
        "Thriller",
        "Children's Anthologies",
        ])

    GENRES = {
        Adventure: [
            "Adventure",
            "Pirates, Buccaneers, Corsairs, etc.",
        ],
        # African_American : ["African American Writers"],
        Ancient_History: ["Classical Antiquity"],
        Architecture : [
            "Architecture",
            "The American Architect and Building News",
        ],
        Art : ["Art"],
        Biography_Memoir : [
            "Biographies",
            "Children's Biography",
        ],
        Christianity : ["Christianity"],
        Civil_War_History: "US Civil War",
        Classics : [
            "Best Books Ever Listings",
            "Harvard Classics",
        ],
        Cooking : [
            "Armour's Monthly Cook Book",
            "Cookery",
        ],
        Drama : [
            "One Act Plays",
            "Opera",
            "Plays",
        ],
        Erotica : "Erotic Fiction",
        Fantasy : "Fantasy",
        Foreign_Language_Study : [
            "Language Education",
        ],
        Gardening : [
            "Garden and Forest",
            "Horticulture",
        ],
        Historical_Fiction : "Historical Fiction",
        History : [
            "Children's History",
        ],
        Horror : ["Gothic Fiction", "Horror"],
        Humorous_Fiction : ["Humor"],
        Islam : "Islam",
        Judaism : "Judaism",
        Law : [
            "British Law",
            "Noteworthy Trials",
            "United States Law",
        ],
        Literary_Criticism : ["Bibliomania"],
        Mathematics : "Mathematics",
        Medical : [
            "Medicine",
            "The North American Medical and Surgical Journal",
            "Physiology",
        ],
        Military_History : [
            "American Revolutionary War",
            "World War I",
            "World War II",
            "Spanish American War",
            "Boer War",
            "Napoleonic",
        ],
        Modern_History: "Current History",
        Music : [
            "Music",
            "Child's Own Book of Great Musicians",
        ],
        Mystery : [
            "Crime Fiction",
            "Detective Fiction",
            "Mystery Fiction",
        ],
        Nature : [
            "Animal",
            "Animals-Wild",
            "Bird-Lore"
            "Birds, Illustrated by Color Photography",
        ],
        Periodicals : [
            "Ainslee's",
            "Prairie Farmer",
            "Blackwood's Edinburgh Magazine",
            u"Barnavännen",
            "Buchanan's Journal of Man",
            "Bulletin de Lille",
            "Celtic Magazine",
            "Chambers's Edinburgh Journal",
            "Contemporary Reviews",
            "Continental Monthly",
            "De Aarde en haar Volken",
            "Dew Drops",
            "Donahoe's Magazine",
            "Golden Days for Boys and Girls",
            "Harper's New Monthly Magazine",
            "Harper's Young People",
            "Graham's Magazine",
            "Lippincott's Magazine",
            "L'Illustration",
            "McClure's Magazine",
            "Mrs Whittelsey's Magazine for Mothers and Daughters",
            "Northern Nut Growers Association",
            "Notes and Queries",
            "Our Young Folks",
            "The American Missionary",
            "The American Quarterly Review",
            "The Arena",
            "The Argosy",
            "The Atlantic Monthly",
            "The Baptist Magazine",
            "The Bay State Monthly",
            "The Botanical Magazine",
            "The Catholic World",
            "The Christian Foundation",
            "The Church of England Magazine",
            "The Contemporary Review",
            "The Economist",
            "The Esperantist",
            "The Girls Own Paper",
            "The Great Round World And What Is Going On In It",
            "The Idler",
            "The Illustrated War News",
            "The International Magazine of Literature, Art, and Science",
            "The Irish Ecclesiastical Record",
            "The Irish Penny Journal",
            "The Journal of Negro History",
            "The Knickerbocker",
            "The Mayflower",
            "The Menorah Journal",
            "The Mentor",
            "The Mirror of Literature, Amusement, and Instruction",
            "The Mirror of Taste, and Dramatic Censor",
            "The National Preacher",
            "The Aldine",
            "The Nursery",
            "St. Nicholas Magazine for Boys and Girls",
            "Punch",
            "Punchinello",
            "Scribner's Magazine",
            "The Scrap Book",
            "The Speaker",
            "The Stars and Stripes",
            "The Strand Magazine",
            "The Unpopular Review",
            "The Writer",
            "The Yellow Book",
            "Women's Travel Journals",
        ],
        Pets : ["Animals-Domestic"],
        Philosophy : ["Philosophy"],
        Photography : "Photography",
        Poetry : [
            "Poetry",
            "Poetry, A Magazine of Verse",
            "Children's Verse",
        ],
        Political_Science : [
            "Anarchism",
            "Politics",
        ],
        Psychology : ["Psychology"],
        Reference_Study_Aids : [
            "Reference",
            "CIA World Factbooks",
        ],
        Religion_Spirituality : [
            "Atheism",
            "Bahá'í Faith",
            "Hinduism",
            "Paganism",
            "Children's Religion",
        ],
        Science : [
            "Astronomy",
            "Biology",
            "Botany",
            "Chemistry",
            "Ecology",
            "Geology",
            "Journal of Entomology and Zoology",
            "Microbiology",
            "Microscopy",
            "Natural History",
            "Mycology",
            "Popular Science Monthly",
            "Physics",
            "Scientific American",
        ],
        Science_Fiction : [
            "Astounding Stories",
            "Precursors of Science Fiction",
            "The Galaxy",
            "Science Fiction",
        ],
        Social_Sciences : [
            "Anthropology",
            "Archaeology",
            "The American Journal of Archaeology",
            "Sociology",
        ],
        Suspense_Thriller : [
            "Suspense",
            "Thriller",
        ],
        Technology : [
            "Engineering",
            "Technology",
            "Transportation",
        ],
        Travel : "Travel",
        True_Crime : "Crime Nonfiction",
        Westerns : "Western",
    }

    @classmethod
    def scrub_identifier(cls, identifier):
        return identifier

    @classmethod
    def is_fiction(cls, identifier, name):
        if (identifier in cls.FICTION
            or "Fiction" in identifier or "Stories" in identifier):
            return True
        return None

    @classmethod
    def audience(cls, identifier, name):
        if ("Children's" in identifier):
            return cls.AUDIENCE_CHILDREN
        return cls.AUDIENCE_ADULT

    @classmethod
    def genre(cls, identifier, name, fiction=None, audience=None):
        for l, v in cls.GENRES.items():
            if identifier == v or (isinstance(v, list) and identifier in v):
                return l
        return None

class FreeformAudienceClassifier(AgeOrGradeClassifier):
    @classmethod
    def audience(cls, identifier, name):
        if identifier in ('children', 'pre-adolescent', 'beginning reader'):
            return cls.AUDIENCE_CHILDREN
        elif identifier in ('young adult', 'ya', 'teenagers', 'adolescent',
                            'early adolescents'):
            return cls.AUDIENCE_YOUNG_ADULT
        elif identifier == 'adult':
            return cls.AUDIENCE_ADULT
        elif identifier == 'adults only':
            return cls.AUDIENCE_ADULTS_ONLY
        return AgeOrGradeClassifier.audience(identifier, name)

    @classmethod
    def target_age(cls, identifier, name):
        if identifier == 'beginning reader':
            return cls.range_tuple(5,8)
        if identifier == 'pre-adolescent':
            return cls.range_tuple(9, 12)
        if identifier == 'early adolescents':
            return cls.range_tuple(13, 15)

        strict_age = AgeClassifier.target_age(identifier, name, True)
        if strict_age[0] or strict_age[1]:
            return strict_age

        strict_grade = GradeLevelClassifier.target_age(identifier, name, True)
        if strict_grade[0] or strict_grade[1]:
            return strict_grade

        # Default to assuming it's an unmarked age.
        return AgeClassifier.target_age(identifier, name, False)


class WorkClassifier(object):
    """Boil down a bunch of Classification objects into a few values."""

    # TODO: This needs a lot of additions.
    genre_publishers = {
        "Harlequin" : Romance,
        "Pocket Books/Star Trek" : Media_Tie_in_SF,
        "Kensington" : Urban_Fiction,
        "Fodor's Travel Publications" : Travel,
        "Marvel Entertainment, LLC" : Comics_Graphic_Novels,
    }

    genre_imprints = {
        "Harlequin Intrigue" : Romantic_Suspense,
        "Love Inspired Suspense" : Romantic_Suspense,
        "Harlequin Historical" : Historical_Romance,
        "Harlequin Historical Undone" : Historical_Romance,
        "Frommers" : Travel,
        "LucasBooks": Media_Tie_in_SF,
    }

    audience_imprints = {
        "Harlequin Teen" : Classifier.AUDIENCE_YOUNG_ADULT,
        "HarperTeen" : Classifier.AUDIENCE_YOUNG_ADULT,
        "Open Road Media Teen & Tween" : Classifier.AUDIENCE_YOUNG_ADULT,
        "Rosen Young Adult" : Classifier.AUDIENCE_YOUNG_ADULT,
    }

    not_adult_publishers = set([
        "Scholastic Inc.",
        "Random House Children's Books",
        "Little, Brown Books for Young Readers",
        "Penguin Young Readers Group",
        "Hachette Children's Books",
        "Nickelodeon Publishing",
    ])

    not_adult_imprints = set([
        "Scholastic",
        "Scholastic Paperbacks",
        "Random House Books for Young Readers",
        "HMH Books for Young Readers",
        "Knopf Books for Young Readers",
        "Delacorte Books for Young Readers",
        "Open Road Media Young Readers",
        "Macmillan Young Listeners",
        "Bloomsbury Childrens",
        "NYR Children's Collection",
        "Bloomsbury USA Childrens",
        "National Geographic Children's Books",
    ])

    fiction_imprints = set(["Del Rey"])
    nonfiction_imprints = set(["Harlequin Nonfiction"])

    nonfiction_publishers = set(["Wiley"])
    fiction_publishers = set([])

    def __init__(self, work, test_session=None, debug=False):
        self._db = Session.object_session(work)
        if test_session:
            self._db = test_session
        self.work = work
        self.fiction_weights = Counter()
        self.audience_weights = Counter()
        self.target_age_lower_weights = Counter()
        self.target_age_upper_weights = Counter()
        self.genre_weights = Counter()
        self.direct_from_license_source = set()
        self.prepared = False
        self.debug = debug
        self.classifications = []
        self.seen_classifications = set()
        self.log = logging.getLogger("Classifier (workid=%d)" % self.work.id)
        self.using_staff_genres = False
        self.using_staff_fiction_status = False
        self.using_staff_audience = False
        self.using_staff_target_age = False

        # Keep track of whether we've seen one of Overdrive's generic
        # "Juvenile" classifications, as well as its more specific
        # subsets like "Picture Books" and "Beginning Readers"
        self.overdrive_juvenile_generic = False
        self.overdrive_juvenile_with_target_age = False

    def add(self, classification):
        """Prepare a single Classification for consideration."""
        try:
            from ..model import DataSource, Subject
        except ValueError:
            from model import DataSource, Subject

        # We only consider a given classification once from a given
        # data source.
        key = (classification.subject, classification.data_source)
        if key in self.seen_classifications:
            return
        self.seen_classifications.add(key)
        if self.debug:
            self.classifications.append(classification)

        # Make sure the Subject is ready to be used in calculations.
        if not classification.subject.checked: # or self.debug
            classification.subject.assign_to_genre()

        if classification.comes_from_license_source:
            self.direct_from_license_source.add(classification)
        else:
            if classification.subject.describes_format:
                # TODO: This is a bit of a hack.
                #
                # Only accept a classification having to do with
                # format (e.g. 'comic books') if that classification
                # comes direct from the license source. Otherwise it's
                # really easy for a graphic adaptation of a novel to
                # get mixed up with the original novel, whereupon the
                # original book is classified as a graphic novel.
                return

        # Put the weight of the classification behind various
        # considerations.
        weight = classification.scaled_weight
        subject = classification.subject
        from_staff = classification.data_source.name == DataSource.LIBRARY_STAFF

        # if classification is genre or NONE from staff, ignore all non-staff genres
        is_genre = subject.genre != None
        is_none = (from_staff and subject.type == Subject.SIMPLIFIED_GENRE and subject.identifier == SimplifiedGenreClassifier.NONE)
        if is_genre or is_none:
            if not from_staff and self.using_staff_genres:
                return
            if from_staff and not self.using_staff_genres:
                # first encounter with staff genre, so throw out existing genre weights
                self.using_staff_genres = True
                self.genre_weights = Counter()
            if is_genre:
                self.weigh_genre(subject.genre, weight)

        # if staff classification is fiction or nonfiction, ignore all other fictions
        if not self.using_staff_fiction_status:
            if from_staff and subject.type == Subject.SIMPLIFIED_FICTION_STATUS:
                # encountering first staff fiction status,
                # so throw out existing fiction weights
                self.using_staff_fiction_status = True
                self.fiction_weights = Counter()
            self.fiction_weights[subject.fiction] += weight

        # if staff classification is about audience, ignore all other audience classifications
        if not self.using_staff_audience:
            if from_staff and subject.type == Subject.FREEFORM_AUDIENCE:
                self.using_staff_audience = True
                self.audience_weights = Counter()
                self.audience_weights[subject.audience] += weight
            else:
                if classification.generic_juvenile_audience:
                    # We have a generic 'juvenile' classification. The
                    # audience might say 'Children' or it might say 'Young
                    # Adult' but we don't actually know which it is.
                    #
                    # We're going to split the difference, with a slight
                    # preference for YA, to bias against showing
                    # age-inappropriate material to children. To
                    # counterbalance the fact that we're splitting up the
                    # weight this way, we're also going to treat this
                    # classification as evidence _against_ an 'adult'
                    # classification.
                    self.audience_weights[Classifier.AUDIENCE_YOUNG_ADULT] += (weight * 0.6)
                    self.audience_weights[Classifier.AUDIENCE_CHILDREN] += (weight * 0.4)
                    for audience in Classifier.AUDIENCES_ADULT:
                        self.audience_weights[audience] -= weight * 0.5
                else:
                    self.audience_weights[subject.audience] += weight

        if not self.using_staff_target_age:
            if from_staff and subject.type == Subject.AGE_RANGE:
                self.using_staff_target_age = True
                self.target_age_lower_weights = Counter()
                self.target_age_upper_weights = Counter()
            if subject.target_age:
                # Figure out how reliable this classification really is as
                # an indicator of a target age.
                scaled_weight = classification.weight_as_indicator_of_target_age
                target_min = subject.target_age.lower
                target_max = subject.target_age.upper
                if target_min is not None:
                    if not subject.target_age.lower_inc:
                        target_min += 1
                    self.target_age_lower_weights[target_min] += scaled_weight
                if target_max is not None:
                    if not subject.target_age.upper_inc:
                        target_max -= 1
                    self.target_age_upper_weights[target_max] += scaled_weight

        if not self.using_staff_audience and not self.using_staff_target_age:
            if subject.type=='Overdrive' and subject.audience==Classifier.AUDIENCE_CHILDREN:
                if subject.target_age and (
                        subject.target_age.lower or subject.target_age.upper
                ):
                    # This is a juvenile classification like "Picture
                    # Books" which implies a target age.
                    self.overdrive_juvenile_with_target_age = classification
                else:
                    # This is a generic juvenile classification like
                    # "Juvenile Fiction".
                    self.overdrive_juvenile_generic = classification

    def weigh_metadata(self):
        """Modify the weights according to the given Work's metadata.

        Use work metadata to simulate classifications.

        This is basic stuff, like: Harlequin tends to publish
        romances.
        """
        if self.work.title and ('Star Trek:' in self.work.title
            or 'Star Wars:' in self.work.title
            or ('Jedi' in self.work.title
                and self.work.imprint=='Del Rey')
        ):
            self.weigh_genre(Media_Tie_in_SF, 100)

        publisher = self.work.publisher
        imprint = self.work.imprint
        if (imprint in self.nonfiction_imprints
            or publisher in self.nonfiction_publishers):
            self.fiction_weights[False] = 100
        elif (imprint in self.fiction_imprints
              or publisher in self.fiction_publishers):
            self.fiction_weights[True] = 100

        if imprint in self.genre_imprints:
            self.weigh_genre(self.genre_imprints[imprint], 100)
        elif publisher in self.genre_publishers:
            self.weigh_genre(self.genre_publishers[publisher], 100)

        if imprint in self.audience_imprints:
            self.audience_weights[self.audience_imprints[imprint]] += 100
        elif (publisher in self.not_adult_publishers
              or imprint in self.not_adult_imprints):
            for audience in [Classifier.AUDIENCE_ADULT,
                             Classifier.AUDIENCE_ADULTS_ONLY]:
                self.audience_weights[audience] -= 100

    def prepare_to_classify(self):
        """Called the first time classify() is called. Does miscellaneous
        one-time prep work that requires all data to be in place.
        """
        self.weigh_metadata()

        explicitly_indicated_audiences = (
            Classifier.AUDIENCE_CHILDREN,
            Classifier.AUDIENCE_YOUNG_ADULT,
            Classifier.AUDIENCE_ADULTS_ONLY)
        audiences_from_license_source = set(
            [classification.subject.audience
             for classification in self.direct_from_license_source]
        )
        if (self.direct_from_license_source
            and not self.using_staff_audience
            and not any(
                audience in explicitly_indicated_audiences
                for audience in audiences_from_license_source
        )):
            # If this was erotica, or a book for children or young
            # adults, the distributor would have given some indication
            # of that fact. In the absense of any such indication, we
            # can assume very strongly that this is a regular old book
            # for adults.
            #
            # 3M is terrible at distinguishing between childrens'
            # books and YA books, but books for adults can be
            # distinguished by their _lack_ of childrens/YA
            # classifications.
            self.audience_weights[Classifier.AUDIENCE_ADULT] += 500

        if (self.overdrive_juvenile_generic
            and not self.overdrive_juvenile_with_target_age):
            # This book is classified under 'Juvenile Fiction' but not
            # under 'Picture Books' or 'Beginning Readers'. The
            # implicit target age here is 9-12 (the portion of
            # Overdrive's 'juvenile' age range not covered by 'Picture
            # Books' or 'Beginning Readers'.
            weight = self.overdrive_juvenile_generic.weight_as_indicator_of_target_age
            self.target_age_lower_weights[9] += weight
            self.target_age_upper_weights[12] += weight

        self.prepared = True

    def classify(self, default_fiction=None, default_audience=None):
        # Do a little prep work.
        if not self.prepared:
            self.prepare_to_classify()

        if self.debug:
            for c in self.classifications:
                self.log.debug(
                    "%d %r (via %s)", c.weight, c.subject, c.data_source.name
                )

        # Actually figure out the classifications
        fiction = self.fiction(default_fiction=default_fiction)
        genres = self.genres(fiction)
        audience = self.audience(genres, default_audience=default_audience)
        target_age = self.target_age(audience)
        if self.debug:
            self.log.debug("Fiction weights:")
            for k, v in self.fiction_weights.most_common():
                self.log.debug(" %s: %s", v, k)
            self.log.debug("Genre weights:")
            for k, v in self.genre_weights.most_common():
                self.log.debug(" %s: %s", v, k)
            self.log.debug("Audience weights:")
            for k, v in self.audience_weights.most_common():
                self.log.debug(" %s: %s", v, k)
        return genres, fiction, audience, target_age

    def fiction(self, default_fiction=None):
        """Is it more likely this is a fiction or nonfiction book?"""
        if not self.fiction_weights:
            # We have absolutely no idea one way or the other, and it
            # would be irresponsible to guess.
            return default_fiction
        is_fiction = default_fiction
        if self.fiction_weights[True] > self.fiction_weights[False]:
            is_fiction = True
        elif self.fiction_weights[False] > 0:
            is_fiction = False
        return is_fiction

    def audience(self, genres=[], default_audience=None):
        """What's the most likely audience for this book?
        :param default_audience: To avoid embarassing situations we will
        classify works as being intended for adults absent convincing
        evidence to the contrary. In some situations (like the metadata
        wrangler), it's better to state that we have no information, so
        default_audience can be set to None.
        """

        # If we determined that Erotica was a significant enough
        # component of the classification to count as a genre, the
        # audience will always be 'Adults Only', even if the audience
        # weights would indicate something else.
        if Erotica in genres:
            return Classifier.AUDIENCE_ADULTS_ONLY

        w = self.audience_weights
        if not self.audience_weights:
            # We have absolutely no idea, and it would be
            # irresponsible to guess.
            return default_audience

        children_weight = w.get(Classifier.AUDIENCE_CHILDREN, 0)
        ya_weight = w.get(Classifier.AUDIENCE_YOUNG_ADULT, 0)
        adult_weight = w.get(Classifier.AUDIENCE_ADULT, 0)
        adults_only_weight = w.get(Classifier.AUDIENCE_ADULTS_ONLY, 0)

        total_adult_weight = adult_weight + adults_only_weight
        total_weight = sum(w.values())

        audience = default_audience

        # A book will be classified as a young adult or childrens'
        # book when the weight of that audience is more than twice the
        # combined weight of the 'adult' and 'adults only' audiences.
        # If that combined weight is zero, then any amount of evidence
        # is sufficient.
        threshold = total_adult_weight * 2

        # If both the 'children' weight and the 'YA' weight pass the
        # threshold, we go with the one that weighs more.
        # If the 'children' weight passes the threshold on its own
        # we go with 'children'.
        total_juvenile_weight = children_weight + ya_weight
        if children_weight > threshold and children_weight > ya_weight:
            audience = Classifier.AUDIENCE_CHILDREN
        elif ya_weight > threshold:
            audience = Classifier.AUDIENCE_YOUNG_ADULT
        elif total_juvenile_weight > threshold:
            # Neither weight passes the threshold on its own, but
            # combined they do pass the threshold. Go with
            # 'Young Adult' to be safe.
            audience = Classifier.AUDIENCE_YOUNG_ADULT
        elif total_adult_weight > 0:
            audience = Classifier.AUDIENCE_ADULT

        # If the 'adults only' weight is more than 1/4 of the total adult
        # weight, classify as 'adults only' to be safe.
        #
        # TODO: This has not been calibrated.
        if (audience==Classifier.AUDIENCE_ADULT
            and adults_only_weight > total_adult_weight/4):
            audience = Classifier.AUDIENCE_ADULTS_ONLY

        return audience

    @classmethod
    def top_tier_values(self, counter):
        """Given a Counter mapping values to their frequency of occurance,
        return all values that are as common as the most common value.
        """
        top_frequency = None
        top_tier = set()
        for age, freq in counter.most_common():
            if not top_frequency:
                top_frequency = freq
            if freq != top_frequency:
                # We've run out of candidates
                break
            else:
                # This candidate occurs with the maximum frequency.
                top_tier.add(age)
        return top_tier

    def target_age(self, audience):
        """Derive a target age from the gathered data."""
        if audience not in (
                Classifier.AUDIENCE_CHILDREN, Classifier.AUDIENCE_YOUNG_ADULT
        ):
            # This is not a children's or YA book. Assertions about
            # target age are irrelevant and the default value rules.
            return Classifier.default_target_age_for_audience(audience)

        # Only consider the most reliable classifications.

        # Try to reach consensus on the lower and upper bounds of the
        # age range.
        if self.debug:
            if self.target_age_lower_weights:
                self.log.debug("Possible target age minima:")
                for k, v in self.target_age_lower_weights.most_common():
                    self.log.debug(" %s: %s", v, k)
            if self.target_age_upper_weights:
                self.log.debug("Possible target age maxima:")
                for k, v in self.target_age_upper_weights.most_common():
                    self.log.debug(" %s: %s", v, k)

        target_age_min = None
        target_age_max = None
        if self.target_age_lower_weights:
            # Find the youngest age in the top tier of values.
            candidates = self.top_tier_values(self.target_age_lower_weights)
            target_age_min = min(candidates)

        if self.target_age_upper_weights:
            # Find the oldest age in the top tier of values.
            candidates = self.top_tier_values(self.target_age_upper_weights)
            target_age_max = max(candidates)

        if not target_age_min and not target_age_max:
            # We found no opinions about target age. Use the default.
            return Classifier.default_target_age_for_audience(audience)

        if target_age_min is None:
            target_age_min = target_age_max

        if target_age_max is None:
            target_age_max = target_age_min

        # Err on the side of setting the minimum age too high.
        if target_age_min > target_age_max:
            target_age_max = target_age_min
        return Classifier.range_tuple(target_age_min, target_age_max)

    def genres(self, fiction, cutoff=0.15):
        """Consolidate genres and apply a low-pass filter."""
        # Remove any genres whose fiction status is inconsistent with the
        # (independently determined) fiction status of the book.
        #
        # It doesn't matter if a book is classified as 'science
        # fiction' 100 times; if we know it's nonfiction, it can't be
        # science fiction. (It's probably a history of science fiction
        # or something.)
        genres = dict(self.genre_weights)
        if not genres:
            # We have absolutely no idea, and it would be
            # irresponsible to guess.
            return {}

        for genre in list(genres.keys()):
            # If we have a fiction determination, that lets us eliminate
            # possible genres that conflict with that determination.
            #
            # TODO: If we don't have a fiction determination, the
            # genres we end up with may help us make one.
            if fiction is not None and (genre.default_fiction != fiction):
                del genres[genre]

        # Consolidate parent genres into their heaviest subgenre.
        genres = self.consolidate_genre_weights(genres)
        total_weight = float(sum(genres.values()))

        # Strip out the stragglers.
        for g, score in list(genres.items()):
            affinity = score / total_weight
            if affinity < cutoff:
                total_weight -= score
                del genres[g]
        return genres

    def weigh_genre(self, genre_data, weight):
        """A helper method that ensure we always use database Genre
        objects, not GenreData objects, when weighting genres.
        """
        try:
            from ..model import Genre
        except ValueError:
            from model import Genre
        genre, ignore = Genre.lookup(self._db, genre_data.name)
        self.genre_weights[genre] += weight

    @classmethod
    def consolidate_genre_weights(
            cls, weights, subgenre_swallows_parent_at=0.03
    ):
        """If a genre and its subgenres both show up, examine the subgenre
        with the highest weight. If its weight exceeds a certain
        proportion of the weight of the parent genre, assign the
        parent's weight to the subgenre and remove the parent.
        """
        #print "Before consolidation:"
        #for genre, weight in weights.items():
        #    print "", genre, weight

        # Convert Genre objects to GenreData.
        consolidated = Counter()
        for genre, weight in weights.items():
            if not isinstance(genre, GenreData):
                genre = genres[genre.name]
            consolidated[genre] += weight

        heaviest_child = dict()
        for genre, weight in consolidated.items():
            for parent in genre.parents:
                if parent in consolidated:
                    if ((not parent in heaviest_child)
                        or weight > heaviest_child[parent][1]):
                        heaviest_child[parent] = (genre, weight)
        #print "Heaviest child:"
        #for parent, (genre, weight) in heaviest_child.items():
        #    print "", parent, genre, weight
        made_it = False
        while not made_it:
            for parent, (child, weight) in sorted(list(heaviest_child.items())):
                parent_weight = consolidated.get(parent, 0)
                if weight > (subgenre_swallows_parent_at * parent_weight):
                    consolidated[child] += parent_weight
                    del consolidated[parent]
                    changed = False
                    for parent in parent.parents:
                        if parent in heaviest_child:
                            heaviest_child[parent] = (child, consolidated[child])
                            changed = True
                    if changed:
                        # We changed the dict, so we need to restart
                        # the iteration.
                        break
            # We made it all the way through the dict without changing it.
            made_it = True
        #print "Final heaviest child:"
        #for parent, (genre, weight) in heaviest_child.items():
        #    print "", parent, genre, weight
        #print "After consolidation:"
        #for genre, weight in consolidated.items():
        #    print "", genre, weight
        return consolidated

class BICClassifier(Classifier):
    # These prefixes came from from http://editeur.dyndns.org/bic_categories

    LEVEL_1_PREFIXES = {
        Art_Design: 'A',
        Biography_Memoir: 'B',
        Foreign_Language_Study: 'C',
        Literary_Criticism: 'D',
        Reference_Study_Aids: 'G',
        Social_Sciences: 'J',
        Personal_Finance_Business: 'K',
        Law: 'L',
        Medical: 'M',
        Science_Technology: 'P',
        Technology: 'T',
        Computers: 'U',
    }

    LEVEL_2_PREFIXES = {
        Art_History: 'AC',
        Photography: 'AJ',
        Design: 'AK',
        Architecture: 'AM',
        Film_TV: 'AP',
        Performing_Arts: 'AS',
        Music: 'AV',
        Poetry: 'DC',
        Drama: 'DD',
        Classics: 'FC',
        Mystery: 'FF',
        Suspense_Thriller: 'FH',
        Adventure: 'FJ',
        Horror: 'FK',
        Science_Fiction: 'FL',
        Fantasy: 'FM',
        Erotica: 'FP',
        Romance: 'FR',
        Historical_Fiction: 'FV',
        Religious_Fiction: 'FW',
        Comics_Graphic_Novels: 'FX',
        History: 'HB',
        Philosophy: 'HP',
        Religion_Spirituality: 'HR',
        Psychology: 'JM',
        Education: 'JN',
        Political_Science: 'JP',
        Economics: 'KC',
        Business: 'KJ',
        Mathematics: 'PB',
        Science: 'PD',
        Self_Help: 'VS',
        Body_Mind_Spirit: 'VX',
        Food_Health: 'WB',
        Antiques_Collectibles: 'WC',
        Crafts_Hobbies: 'WF',
        Humorous_Nonfiction: 'WH',
        House_Home: 'WK',
        Gardening: 'WM',
        Nature: 'WN',
        Sports: 'WS',
        Travel: 'WT',
    }

    LEVEL_3_PREFIXES = {
        Historical_Mystery: 'FFH',
        Espionage: 'FHD',
        Westerns: 'FJW',
        Space_Opera: 'FLS',
        Historical_Romance: 'FRH',
        Short_Stories: 'FYB',
        World_History: 'HBG',
        Military_History: 'HBW',
        Christianity: 'HRC',
        Buddhism: 'HRE',
        Hinduism: 'HRG',
        Islam: 'HRH',
        Judaism: 'HRJ',
        Fashion: 'WJF',
        Poetry: 'YDP',
        Adventure: 'YFC',
        Horror: 'YFD',
        Science_Fiction: 'YFG',
        Fantasy: 'YFH',
        Romance: 'YFM',
        Humorous_Fiction: 'YFQ',
        Historical_Fiction: 'YFT',
        Comics_Graphic_Novels: 'YFW',
        Art: 'YNA',
        Music: 'YNC',
        Performing_Arts: 'YND',
        Film_TV: 'YNF',
        History: 'YNH',
        Nature: 'YNN',
        Religion_Spirituality: 'YNR',
        Science_Technology: 'YNT',
        Humorous_Nonfiction: 'YNU',
        Sports: 'YNW',
    }

    LEVEL_4_PREFIXES = {
        European_History: 'HBJD',
        Asian_History: 'HBJF',
        African_History: 'HBJH',
        Ancient_History: 'HBLA',
        Modern_History: 'HBLL',
        Drama: 'YNDS',
        Comics_Graphic_Novels: 'YNUC',
    }

    PREFIX_LISTS = [LEVEL_4_PREFIXES, LEVEL_3_PREFIXES, LEVEL_2_PREFIXES, LEVEL_1_PREFIXES]

    @classmethod
    def is_fiction(cls, identifier, name):
        if identifier.startswith('f') or identifier.startswith('yf'):
            return True
        return False

    @classmethod
    def audience(cls, identifier, name):
        # BIC doesn't distinguish children's and YA.
        # Classify it as YA to be safe.
        if identifier.startswith("y"):
            return cls.AUDIENCE_YOUNG_ADULT
        return cls.AUDIENCE_ADULT

    @classmethod
    def genre(cls, identifier, name, fiction=None, audience=None):
        for prefixes in cls.PREFIX_LISTS:
            for l, v in prefixes.items():
                if identifier.startswith(v.lower()):
                    return l
        return None

class SimplifiedGenreClassifier(Classifier):

    NONE = NO_VALUE

    @classmethod
    def scrub_identifier(cls, identifier):
        # If the identifier is a URI identifying a Simplified genre,
        # strip off the first part of the URI to get the genre name.
        if not identifier:
            return identifier
        if identifier.startswith(cls.SIMPLIFIED_GENRE):
            identifier = identifier[len(cls.SIMPLIFIED_GENRE):]
            identifier = urllib.unquote(identifier)
        return Lowercased(identifier)

    @classmethod
    def genre(cls, identifier, name, fiction=None, audience=None):
        if fiction == True:
            all_genres = fiction_genres
        elif fiction == False:
            all_genres = nonfiction_genres
        else:
            all_genres = fiction_genres + nonfiction_genres
        return cls._genre_by_name(identifier.original, all_genres)

    @classmethod
    def is_fiction(cls, identifier, name):
        if not globals()["genres"].get(identifier.original):
            return None
        return globals()["genres"][identifier.original].is_fiction

    @classmethod
    def _genre_by_name(cls, name, genres):
        for genre in genres:
            if genre == name:
                return globals()["genres"][name]
            elif isinstance(genre, dict):
                if name == genre["name"] or name in genre.get("subgenres", []):
                    return globals()["genres"][name]
        return None


class SimplifiedFictionClassifier(Classifier):

    @classmethod
    def scrub_identifier(cls, identifier):
        # If the identifier is a URI identifying a Simplified genre,
        # strip off the first part of the URI to get the genre name.
        if not identifier:
            return identifier
        if identifier.startswith(cls.SIMPLIFIED_FICTION_STATUS):
            identifier = identifier[len(cls.SIMPLIFIED_FICTION_STATUS):]
            identifier = urllib.unquote(identifier)
        return Lowercased(identifier)

    @classmethod
    def is_fiction(cls, identifier, name):
        if identifier == "fiction":
            return True
        elif identifier == "nonfiction":
            return False
        else:
            return None


# Make a dictionary of classification schemes to classifiers.
Classifier.classifiers[Classifier.DDC] = DeweyDecimalClassifier
Classifier.classifiers[Classifier.LCC] = LCCClassifier
Classifier.classifiers[Classifier.FAST] = FASTClassifier
Classifier.classifiers[Classifier.LCSH] = LCSHClassifier
Classifier.classifiers[Classifier.TAG] = TAGClassifier
Classifier.classifiers[Classifier.BIC] = BICClassifier
Classifier.classifiers[Classifier.FREEFORM_AUDIENCE] = FreeformAudienceClassifier
Classifier.classifiers[Classifier.GUTENBERG_BOOKSHELF] = GutenbergBookshelfClassifier
Classifier.classifiers[Classifier.SIMPLIFIED_GENRE] = SimplifiedGenreClassifier
Classifier.classifiers[Classifier.SIMPLIFIED_FICTION_STATUS] = SimplifiedFictionClassifier
Classifier.classifiers[Classifier.AXIS_360_AUDIENCE] = AgeOrGradeClassifier

# Finally, import classifiers described in submodules.
from age import (
    GradeLevelClassifier,
    InterestLevelClassifier,
    AgeClassifier,
)
from bisac import BISACClassifier
from rbdigital import (
    RBDigitalAudienceClassifier,
    RBDigitalSubjectClassifier,
)
from overdrive import OverdriveClassifier<|MERGE_RESOLUTION|>--- conflicted
+++ resolved
@@ -296,281 +296,6 @@
             # like "3 to 5".
             old = young + 2
         return old
-
-<<<<<<< HEAD
-class Axis360AudienceClassifier(Classifier):
-
-    TEEN_PREFIX = "Teen -"
-    CHILDRENS_PREFIX = "Children's -"
-
-    age_re = re.compile("Age ([0-9]+)-([0-9]+)$")
-
-    @classmethod
-    def audience(cls, identifier, name, require_explicit_age_marker=False):
-        if not identifier:
-            return None
-        if identifier == 'General Adult':
-            return Classifier.AUDIENCE_ADULT
-        elif identifier.startswith(cls.TEEN_PREFIX):
-            return Classifier.AUDIENCE_YOUNG_ADULT
-        elif identifier.startswith(cls.CHILDRENS_PREFIX):
-            return Classifier.AUDIENCE_CHILDREN
-        return None
-
-    @classmethod
-    def target_age(cls, identifier, name, require_explicit_age_marker=False):
-        if (not identifier.startswith(cls.TEEN_PREFIX)
-            and not identifier.startswith(cls.CHILDRENS_PREFIX)):
-            return cls.range_tuple(None, None)
-        m = cls.age_re.search(identifier)
-        if not m:
-            return cls.range_tuple(None, None)
-        young, old = map(int, m.groups())
-        if young > old:
-            young, old = old, young
-        return cls.range_tuple(young, old)
-
-=======
-class GradeLevelClassifier(Classifier):
-    # How old a kid is when they start grade N in the US.
-    american_grade_to_age = {
-        # Preschool: 3-4 years
-        'preschool' : 3,
-        'pre-school' : 3,
-        'p' : 3,
-        'pk' : 4,
-
-        # Easy readers
-        'kindergarten' : 5,
-        'k' : 5,
-        '0' : 5,
-        'first' : 6,
-        '1' : 6,
-        'second' : 7,
-        '2' : 7,
-
-        # Chapter Books
-        'third' : 8,
-        '3' : 8,
-        'fourth' : 9,
-        '4' : 9,
-        'fifth' : 10,
-        '5' : 10,
-        'sixth' : 11,
-        '6' : 11,
-        '7' : 12,
-        '8' : 13,
-
-        # YA
-        '9' : 14,
-        '10' : 15,
-        '11' : 16,
-        '12': 17,
-    }
-
-    # Regular expressions that match common ways of expressing grade
-    # levels.
-    grade_res = [
-        re.compile(x, re.I) for x in [
-            "grades? ([kp0-9]+) to ([kp0-9]+)?",
-            "grades? ([kp0-9]+) ?-? ?([kp0-9]+)?",
-            "gr\.? ([kp0-9]+) ?-? ?([kp0-9]+)?",
-            "grades?: ([kp0-9]+) to ([kp0-9]+)",
-            "grades?: ([kp0-9]+) ?-? ?([kp0-9]+)?",
-            "gr\.? ([kp0-9]+)",
-            "([0-9]+)[tnsr][hdt] grade",
-            "([a-z]+) grade",
-            r'\b(kindergarten|preschool)\b',
-        ]
-    ]
-
-    generic_grade_res = [
-        re.compile(r"([kp0-9]+) ?- ?([0-9]+)", re.I),
-        re.compile(r"([kp0-9]+) ?to ?([0-9]+)", re.I),
-        re.compile(r"^([0-9]+)\b", re.I),
-        re.compile(r"^([kp])\b", re.I),
-    ]
-
-    @classmethod
-    def audience(cls, identifier, name, require_explicit_age_marker=False):
-        target_age = cls.target_age(identifier, name, require_explicit_age_marker)
-        return cls.default_audience_for_target_age(target_age)
-
-
-    @classmethod
-    def target_age(cls, identifier, name, require_explicit_grade_marker=False):
-
-        if (identifier and "education" in identifier) or (name and 'education' in name):
-            # This is a book about teaching, e.g. fifth grade.
-            return cls.range_tuple(None, None)
-
-        if (identifier and 'grader' in identifier) or (name and 'grader' in name):
-            # This is a book about, e.g. fifth graders.
-            return cls.range_tuple(None, None)
-
-        if require_explicit_grade_marker:
-            res = cls.grade_res
-        else:
-            res = cls.grade_res + cls.generic_grade_res
-
-        for r in res:
-            for k in identifier, name:
-                if not k:
-                    continue
-                m = r.search(k)
-                if m:
-                    gr = m.groups()
-                    if len(gr) == 1:
-                        young = gr[0]
-                        old = None
-                    else:
-                        young, old = gr
-
-                    # Strip leading zeros
-                    if young and young.lstrip('0'):
-                        young = young.lstrip("0")
-                    if old and old.lstrip('0'):
-                        old = old.lstrip("0")
-
-                    young = cls.american_grade_to_age.get(young)
-                    old = cls.american_grade_to_age.get(old)
-
-                    if not young and not old:
-                        return cls.range_tuple(None, None)
-
-                    if young:
-                        young = int(young)
-                    if old:
-                        old = int(old)
-                    if old is None:
-                        old = cls.and_up(young, k)
-                    if old is None and young is not None:
-                        old = young
-                    if young is None and old is not None:
-                        young = old
-                    if old and young and  old < young:
-                        young, old = old, young
-                    return cls.range_tuple(young, old)
-        return cls.range_tuple(None, None)
-
-    @classmethod
-    def target_age_match(cls, query):
-        target_age = None
-        grade_words = None
-        target_age = cls.target_age(None, query, require_explicit_grade_marker=True)
-        if target_age:
-            for r in cls.grade_res:
-                match = r.search(query)
-                if match:
-                    grade_words = match.group()
-                    break
-        return (target_age, grade_words)
-
-class InterestLevelClassifier(Classifier):
-
-    @classmethod
-    def audience(cls, identifier, name):
-        if identifier in ('lg', 'mg+', 'mg'):
-            return cls.AUDIENCE_CHILDREN
-        elif identifier == 'ug':
-            return cls.AUDIENCE_YOUNG_ADULT
-        else:
-            return None
-
-    @classmethod
-    def target_age(cls, identifier, name):
-        if identifier == 'lg':
-            return cls.range_tuple(5,8)
-        if identifier in ('mg+', 'mg'):
-            return cls.range_tuple(9,13)
-        if identifier == 'ug':
-            return cls.range_tuple(14,17)
-        return None
-
-
-class AgeClassifier(Classifier):
-    # Regular expressions that match common ways of expressing ages.
-    age_res = [
-        re.compile(x, re.I) for x in [
-            "age ([0-9]+) ?-? ?([0-9]+)?",
-            "age: ([0-9]+) ?-? ?([0-9]+)?",
-            "age: ([0-9]+) to ([0-9]+)",
-            "ages ([0-9]+) ?- ?([0-9]+)",
-            "([0-9]+) ?- ?([0-9]+) years?",
-            "([0-9]+) years?",
-            "ages ([0-9]+)+",
-            "([0-9]+) and up",
-            "([0-9]+) years? and up",
-        ]
-    ]
-
-    generic_age_res = [
-        re.compile("([0-9]+) ?- ?([0-9]+)", re.I),
-        re.compile(r"^([0-9]+)\b", re.I),
-    ]
-
-    baby_re = re.compile("^baby ?- ?([0-9]+) year", re.I)
-
-    @classmethod
-    def audience(cls, identifier, name, require_explicit_age_marker=False):
-        target_age = cls.target_age(identifier, name, require_explicit_age_marker)
-        return cls.default_audience_for_target_age(target_age)
-
-    @classmethod
-    def target_age(cls, identifier, name, require_explicit_age_marker=False):
-        if require_explicit_age_marker:
-            res = cls.age_res
-        else:
-            res = cls.age_res + cls.generic_age_res
-        if identifier:
-            match = cls.baby_re.search(identifier)
-            if match:
-                # This is for babies.
-                upper_bound = int(match.groups()[0])
-                return cls.range_tuple(0, upper_bound)
-
-        for r in res:
-            for k in identifier, name:
-                if not k:
-                    continue
-                m = r.search(k)
-                if m:
-                    groups = m.groups()
-                    young = old = None
-                    if groups:
-                        young = int(groups[0])
-                        if len(groups) > 1 and groups[1] != None:
-                            old = int(groups[1])
-                    if old is None:
-                        old = cls.and_up(young, k)
-                    if old is None and young is not None:
-                        old = young
-                    if young is None and old is not None:
-                        young = old
-                    if old > 99:
-                        # This is not an age at all.
-                        old = None
-                    if young > 99:
-                        # This is not an age at all.
-                        young = None
-                    if young > old:
-                        young, old = old, young
-                    return cls.range_tuple(young, old)
-        return cls.range_tuple(None, None)
-
-    @classmethod
-    def target_age_match(cls, query):
-        target_age = None
-        age_words = None
-        target_age = cls.target_age(None, query, require_explicit_age_marker=True)
-        if target_age:
-            for r in cls.age_res:
-                match = r.search(query)
-                if match:
-                    age_words = match.group()
-                    break
-        return (target_age, age_words)
->>>>>>> 77b596a4
 
 # This is the large-scale structure of our classification system.
 #
