--- conflicted
+++ resolved
@@ -1044,11 +1044,7 @@
         """By default, a WorkList is searchable."""
         return self
 
-<<<<<<< HEAD
-    def search(self, _db, query, search_client, pagination=None, tab=None):
-=======
-    def search(self, _db, query, search_client, media=None, pagination=None, languages=None):
->>>>>>> 7e3b087c
+    def search(self, _db, query, search_client, media=None, pagination=None, languages=None, tab=None):
         """Find works in this WorkList that match a search query."""
         if not pagination:
             pagination = Pagination(
@@ -1082,7 +1078,7 @@
             # a tab.
             kwargs = dict(
                 media=self.media,
-                languages=self.languages,
+                languages=default_languages,
                 fiction=self.fiction,
                 audiences=self.audiences,
                 target_age=target_age,
@@ -1097,15 +1093,6 @@
                 dict(
                     library=self.get_library(_db),
                     query_string=query,
-<<<<<<< HEAD
-=======
-                    media=media,
-                    languages=default_languages,
-                    fiction=self.fiction,
-                    audiences=self.audiences,
-                    target_age=target_age,
-                    in_any_of_these_genres=self.genre_ids,
->>>>>>> 7e3b087c
                     fields=["_id", "title", "author", "license_pool_id"],
                     size=pagination.size,
                     offset=pagination.offset,
@@ -1205,13 +1192,8 @@
                 for x in lane.groups(_db, include_sublanes=False):
                     yield x
 
-<<<<<<< HEAD
     def _featured_works_with_lanes(self, _db, lanes, tab=None):
         """Find a sequence of works that can be used to 
-=======
-    def _featured_works_with_lanes(self, _db, lanes):
-        """Find a sequence of works that can be used to
->>>>>>> 7e3b087c
         populate this lane's grouped acquisition feed.
 
         :param lanes: Classify MaterializedWorkWithGenre objects
