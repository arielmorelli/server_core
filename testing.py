--- conflicted
+++ resolved
@@ -424,8 +424,6 @@
         )
         return complaint
 
-<<<<<<< HEAD
-=======
     def _credential(self, data_source_name=DataSource.GUTENBERG,
                     type=None, patron=None):
         data_source = DataSource.lookup(self._db, data_source_name)
@@ -457,8 +455,6 @@
         )
         return patron
 
-
->>>>>>> 43fb5bca
     def _sample_ecosystem(self):
         """ Creates an ecosystem of some sample work, pool, edition, and author 
         objects that all know each other. 
