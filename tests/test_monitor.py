--- conflicted
+++ resolved
@@ -23,11 +23,8 @@
     DataSource,
     ExternalIntegration,
     Identifier,
-<<<<<<< HEAD
     Patron,
     Subject,
-=======
->>>>>>> 0e72d278
     Timestamp,
     Work,
     WorkCoverageRecord,
