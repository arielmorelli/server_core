--- conflicted
+++ resolved
@@ -391,7 +391,29 @@
         coverage = CoverageRecord.lookup(edition, data_source)
         eq_(older_last_update, coverage.timestamp)
 
-<<<<<<< HEAD
+    def test_links_use_license_data_source(self):
+        edition, pool = self._edition(with_license_pool=True)
+
+        link = LinkData(
+            rel=Hyperlink.OPEN_ACCESS_DOWNLOAD,
+            media_type=Representation.PDF_MEDIA_TYPE,
+            href=self._url
+        )
+
+        gutenberg = DataSource.lookup(self._db, DataSource.GUTENBERG)
+        oa_content_server = DataSource.lookup(self._db, DataSource.OA_CONTENT_SERVER)
+
+        m = Metadata(data_source=oa_content_server,
+                     license_data_source=gutenberg,
+                     links=[link])
+
+        m.apply(edition)
+
+        links = edition.primary_identifier.links
+        eq_(1, len(links))
+        eq_(gutenberg, links[0].data_source)
+        eq_(gutenberg, links[0].resource.data_source)
+
 
 class TestContributorData(DatabaseTest):
     def test_from_contribution(self):
@@ -481,33 +503,3 @@
         eq_(changed, False)
 
 
-
-
-
-
-
-
-=======
-    def test_links_use_license_data_source(self):
-        edition, pool = self._edition(with_license_pool=True)
-
-        link = LinkData(
-            rel=Hyperlink.OPEN_ACCESS_DOWNLOAD,
-            media_type=Representation.PDF_MEDIA_TYPE,
-            href=self._url
-        )
-
-        gutenberg = DataSource.lookup(self._db, DataSource.GUTENBERG)
-        oa_content_server = DataSource.lookup(self._db, DataSource.OA_CONTENT_SERVER)
-
-        m = Metadata(data_source=oa_content_server,
-                     license_data_source=gutenberg,
-                     links=[link])
-
-        m.apply(edition)
-
-        links = edition.primary_identifier.links
-        eq_(1, len(links))
-        eq_(gutenberg, links[0].data_source)
-        eq_(gutenberg, links[0].resource.data_source)
->>>>>>> 262e3c9d
