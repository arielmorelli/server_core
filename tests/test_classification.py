--- conflicted
+++ resolved
@@ -14,24 +14,6 @@
 import classifier
 from classifier import (
         Classifier,
-<<<<<<< HEAD
-        LCCClassifier as LCC,
-        BICClassifier as BIC,
-        LCSHClassifier as LCSH,
-        OverdriveClassifier as Overdrive,
-        FASTClassifier as FAST,
-        KeywordBasedClassifier as Keyword,
-        SimplifiedGenreClassifier,
-        GradeLevelClassifier,
-        AgeClassifier,
-        AgeOrGradeClassifier,
-        InterestLevelClassifier,
-        Axis360AudienceClassifier,
-=======
-        OverdriveClassifier as Overdrive,
-        AgeOrGradeClassifier,
-        InterestLevelClassifier,
->>>>>>> 411e222f
         Lowercased,
         WorkClassifier,
         Lowercased,
@@ -39,18 +21,13 @@
         nonfiction_genres,
         GenreData,
     )
-<<<<<<< HEAD
 from classifier.ddc import DeweyDecimalClassifier as DDC
-
-=======
-
 from classifier.keyword import (
     LCSHClassifier as LCSH,
     FASTClassifier as FAST,
 )
 
 from classifier.lcc import LCCClassifier as LCC
->>>>>>> 411e222f
 
 genres = dict()
 GenreData.populate(globals(), genres, fiction_genres, nonfiction_genres)
@@ -198,508 +175,6 @@
         eq_(AgeClassifier, Classifier.lookup(Classifier.AGE_RANGE))
         eq_(InterestLevelClassifier, Classifier.lookup(Classifier.INTEREST_LEVEL))
         eq_(None, Classifier.lookup('no-such-key'))
-
-<<<<<<< HEAD
-class TestTargetAge(object):
-
-    def test_range_tuple_swaps_mismatched_ages(self):
-        """If for whatever reason a Classifier decides that something is from
-        ages 6 to 5, the Classifier.range_tuple() method will automatically
-        convert this to "ages 5 to 6".
-
-        This sort of problem ought to be fixed inside the Classifier,
-        but if it does happen, range_tuple() will stop it from causing
-        downstream problems.
-        """
-        range1 = Classifier.range_tuple(5,6)
-        range2 = Classifier.range_tuple(6,5)
-        eq_(range2, range1)
-        eq_(5, range2[0])
-        eq_(6, range2[1])
-
-        # If one of the target ages is None, it's left alone.
-        r = Classifier.range_tuple(None,6)
-        eq_(None, r[0])
-        eq_(6, r[1])
-
-        r = Classifier.range_tuple(18,None)
-        eq_(18, r[0])
-        eq_(None, r[1])
-
-
-    def test_age_from_grade_classifier(self):
-        def f(t):
-            return GradeLevelClassifier.target_age(t, None)
-        eq_(
-            Classifier.range_tuple(5,6),
-            GradeLevelClassifier.target_age(None, "grades 0-1")
-        )
-        eq_((4,7), f("pk - 2"))
-        eq_((5,7), f("grades k-2"))
-        eq_((6,6), f("first grade"))
-        eq_((6,6), f("1st grade"))
-        eq_((6,6), f("grade 1"))
-        eq_((7,7), f("second grade"))
-        eq_((7,7), f("2nd grade"))
-        eq_((8,8), f("third grade"))
-        eq_((9,9), f("fourth grade"))
-        eq_((10,10), f("fifth grade"))
-        eq_((11,11), f("sixth grade"))
-        eq_((12,12), f("7th grade"))
-        eq_((13,13), f("grade 8"))
-        eq_((14,14), f("9th grade"))
-        eq_((15,17), f("grades 10-12"))
-        eq_((6,6), f("grades 00-01"))
-        eq_((8,12), f("grades 03-07"))
-        eq_((8,12), f("3-07"))
-        eq_((8,10), f("5 - 3"))
-        eq_((17,17), f("12th grade"))
-
-        # target_age() will assume that a number it sees is talking
-        # about a grade level, unless require_explicit_grade_marker is
-        # True.
-        eq_((14,17), f("Children's Audio - 9-12"))
-        eq_((7,9), GradeLevelClassifier.target_age("2-4", None, False))
-        eq_((None,None), GradeLevelClassifier.target_age("2-4", None, True))
-        eq_((None,None), GradeLevelClassifier.target_age(
-            "Children's Audio - 9-12", None, True))
-
-        eq_((None,None), GradeLevelClassifier.target_age("grade 50", None))
-        eq_((None,None), GradeLevelClassifier.target_age("road grades -- history", None))
-        eq_((None,None), GradeLevelClassifier.target_age(None, None))
-
-    def test_age_from_age_classifier(self):
-        def f(t):
-            return AgeClassifier.target_age(t, None)
-        eq_((9,12), f("Ages 9-12"))
-        eq_((9,13), f("9 and up"))
-        eq_((9,13), f("9 and up."))
-        eq_((9,13), f("9+"))
-        eq_((9,13), f("9+."))
-        eq_((None,None), f("900-901"))
-        eq_((9,12), f("9-12"))
-        eq_((9,9), f("9 years"))
-        eq_((9,12), f("9 - 12 years"))
-        eq_((12,14), f("12 - 14"))
-        eq_((12,14), f("14 - 12"))
-        eq_((0,3), f("0-3"))
-        eq_((5,8), f("05 - 08"))
-        eq_((None,None), f("K-3"))
-        eq_((18, 18), f("Age 18+"))
-
-        # This could be improved but I've never actually seen a
-        # classification like this.
-        eq_((16, 16), f("up to age 16"))
-
-        eq_((None,None), AgeClassifier.target_age("K-3", None, True))
-        eq_((None,None), AgeClassifier.target_age("9-12", None, True))
-        eq_((9,13), AgeClassifier.target_age("9 and up", None, True))
-        eq_((7,9), AgeClassifier.target_age("7 years and up.", None, True))
-
-    def test_age_from_keyword_classifier(self):
-        def f(t):
-            return LCSH.target_age(t, None)
-        eq_((5,5), f("Interest age: from c 5 years"))
-        eq_((9,12), f("Children's Books / 9-12 Years"))
-        eq_((9,12), f("Ages 9-12"))
-        eq_((9,12), f("Age 9-12"))
-        eq_((9,12), f("Children's Books/Ages 9-12 Fiction"))
-        eq_((4,8), f("Children's Books / 4-8 Years"))
-        eq_((0,2), f("For children c 0-2 years"))
-        eq_((12,14), f("Children: Young Adult (Gr. 7-9)"))
-        eq_((8,10), f("Grades 3-5 (Common Core History: The Alexandria Plan)"))
-        eq_((9,11), f("Children: Grades 4-6"))
-
-        eq_((0,3), f("Baby-3 Years"))
-
-        eq_((None,None), f("Children's Audio - 9-12")) # Doesn't specify grade or years
-        eq_((None,None), f("Children's 9-12 - Literature - Classics / Contemporary"))
-        eq_((None,None), f("Third-graders"))
-        eq_((None,None), f("First graders"))
-        eq_((None,None), f("Fifth grade (Education)--Curricula"))
-
-    def test_audience_from_age_classifier(self):
-        def f(t):
-            return AgeClassifier.audience(t, None)
-        eq_(Classifier.AUDIENCE_CHILDREN, f("Age 5"))
-        eq_(Classifier.AUDIENCE_ADULT, f("Age 18+"))
-        eq_(None, f("Ages Of Man"))
-        eq_(None, f("Age -12"))
-        eq_(Classifier.AUDIENCE_YOUNG_ADULT, f("up to age 16"))
-        eq_(Classifier.AUDIENCE_YOUNG_ADULT, f("Age 12-14"))
-        eq_(Classifier.AUDIENCE_YOUNG_ADULT, f("Ages 13 and up"))
-        eq_(Classifier.AUDIENCE_CHILDREN, f("Age 12-13"))
-
-    def test_audience_from_age_or_grade_classifier(self):
-        def f(t):
-            return AgeOrGradeClassifier.audience(t, None)
-        eq_(Classifier.AUDIENCE_CHILDREN, f(
-            "Children's - Kindergarten, Age 5-6"))
-
-    def test_age_from_age_or_grade_classifier(self):
-        def f(t):
-            t = AgeOrGradeClassifier.scrub_identifier(t)
-            return AgeOrGradeClassifier.target_age(t, None)
-        eq_((5,6), f("Children's - Kindergarten, Age 5-6"))
-        eq_((5,5), f("Children's - Kindergarten"))
-        eq_((9,12), f("Ages 9-12"))
-
-
-class TestInterestLevelClassifier(object):
-
-    def test_audience(self):
-        def f(t):
-            return InterestLevelClassifier.audience(t, None)
-        eq_(Classifier.AUDIENCE_CHILDREN, f("lg"))
-        eq_(Classifier.AUDIENCE_CHILDREN, f("mg"))
-        eq_(Classifier.AUDIENCE_CHILDREN, f("mg+"))
-        eq_(Classifier.AUDIENCE_YOUNG_ADULT, f("ug"))
-
-    def test_target_age(self):
-        def f(t):
-            return InterestLevelClassifier.target_age(t, None)
-        eq_((5,8), f("lg"))
-        eq_((9,13), f("mg"))
-        eq_((9,13), f("mg+"))
-        eq_((14,17), f("ug"))
-
-class TestLCC(object):
-
-    def test_name_for(self):
-
-        child = Classifier.AUDIENCE_CHILDREN
-        adult = Classifier.AUDIENCE_ADULT
-
-        eq_("LANGUAGE AND LITERATURE", LCC.name_for("P"))
-        eq_("English literature", LCC.name_for("PR"))
-        eq_("Fiction and juvenile belles lettres", LCC.name_for("PZ"))
-        eq_("HISTORY OF THE AMERICAS", LCC.name_for("E"))
-        eq_('Literature (General)', LCC.name_for("PN"))
-        eq_(None, LCC.name_for("no-such-key"))
-
-    def test_audience(self):
-=======
-class TestDewey(object):
-
-    def test_name_for(self):
-        eq_("General statistics of Europe", DDC.name_for("314"))
-        eq_("Biography", DDC.name_for("B"))
-        eq_("Human physiology", DDC.name_for("612"))
-        eq_("American speeches in English", DDC.name_for("815"))
-        eq_("Juvenile Nonfiction", DDC.name_for("J"))
-        eq_("Fiction", DDC.name_for("FIC"))
-        eq_(None, DDC.name_for("Fic"))
-
-    def test_audience(self):
-
->>>>>>> 411e222f
-        child = Classifier.AUDIENCE_CHILDREN
-        adult = Classifier.AUDIENCE_ADULT
-        young_adult = Classifier.AUDIENCE_YOUNG_ADULT
-
-        def aud(identifier):
-<<<<<<< HEAD
-            return LCC.audience(LCC.scrub_identifier(identifier), None)
-
-        eq_(adult, aud("PR"))
-        eq_(adult, aud("P"))
-        eq_(adult, aud("PA"))
-        eq_(adult, aud("J821.8 CARRIKK"))
-        eq_(child, aud("PZ"))
-        eq_(child, aud("PZ2384 M68 2003"))
-        eq_(child, aud("pz2384 m68 2003"))
-
-    def test_is_fiction(self):
-        def fic(lcc):
-            return LCC.is_fiction(LCC.scrub_identifier(lcc), None)
-        eq_(False, fic("A"))
-        eq_(False, fic("AB"))
-        eq_(False, fic("PA"))
-        eq_(True, fic("P"))
-        eq_(True, fic("p"))
-        eq_(True, fic("PN"))
-        eq_(True, fic("PQ"))
-        eq_(True, fic("PR"))
-        eq_(True, fic("PS"))
-        eq_(True, fic("PT"))
-        eq_(True, fic("PZ"))
-        eq_(True, fic("PZ2384 M68 2003"))
-
-
-class TestLCSH(object):
-
-    def test_is_fiction(self):
-        def fic(lcsh):
-            return LCSH.is_fiction(None, LCSH.scrub_name(lcsh))
-
-        eq_(True, fic("Science fiction"))
-        eq_(True, fic("Science fiction, American"))
-        eq_(True, fic("Fiction"))
-        eq_(True, fic("Historical fiction"))
-        eq_(True, fic("Biographical fiction"))
-        eq_(True, fic("Detective and mystery stories"))
-        eq_(True, fic("Horror tales"))
-        eq_(True, fic("Classical literature"))
-        eq_(False, fic("History and criticism"))
-        eq_(False, fic("Biography"))
-        eq_(None, fic("Kentucky"))
-        eq_(None, fic("Social life and customs"))
-
-
-    def test_audience(self):
-        child = Classifier.AUDIENCE_CHILDREN
-        def aud(lcsh):
-            return LCSH.audience(None, LCSH.scrub_name(lcsh))
-
-        eq_(child, aud("Children's stories"))
-        eq_(child, aud("Picture books for children"))
-        eq_(child, aud("Juvenile fiction"))
-        eq_(child, aud("Juvenile poetry"))
-        eq_(None, aud("Juvenile delinquency"))
-        eq_(None, aud("Runaway children"))
-        eq_(None, aud("Humor"))
-
-class TestKeyword(object):
-    def genre(self, keyword):
-        scrub = Keyword.scrub_identifier(keyword)
-        fiction = Keyword.is_fiction(None, scrub)
-        audience = Keyword.audience(None, scrub)
-        return Keyword.genre(None, scrub, fiction, audience)
-
-    def test_higher_tier_wins(self):
-        eq_(classifier.Space_Opera, self.genre("space opera"))
-        eq_(classifier.Drama, self.genre("opera"))
-
-        eq_(classifier.Historical_Fiction, self.genre("Arthurian romances"))
-        eq_(classifier.Romance, self.genre("Regency romances"))
-
-    def test_audience(self):
-        eq_(Classifier.AUDIENCE_YOUNG_ADULT,
-            Keyword.audience(None, "Teens / Fiction"))
-
-        eq_(Classifier.AUDIENCE_YOUNG_ADULT,
-            Keyword.audience(None, "teen books"))
-
-    def test_subgenre_wins_over_genre(self):
-        # Asian_History wins over History, even though they both
-        # have the same number of matches, because Asian_History is more
-        # specific.
-        eq_(classifier.Asian_History, self.genre("asian history"))
-        eq_(classifier.Asian_History, self.genre("history: asia"))
-
-    def test_classification_may_depend_on_fiction_status(self):
-        eq_(classifier.Humorous_Nonfiction, self.genre("Humor (Nonfiction)"))
-        eq_(classifier.Humorous_Fiction, self.genre("Humorous stories"))
-
-    def test_children_audience_implies_no_genre(self):
-        eq_(None, self.genre("Children's Books"))
-
-    def test_young_adult_wins_over_children(self):
-        eq_(Classifier.AUDIENCE_YOUNG_ADULT,
-            Keyword.audience(None, "children's books - young adult fiction")
-        )
-
-    def test_juvenile_romance_means_young_adult(self):
-        eq_(Classifier.AUDIENCE_YOUNG_ADULT,
-            Keyword.audience(None, "juvenile fiction / love & romance")
-        )
-
-        eq_(Classifier.AUDIENCE_YOUNG_ADULT,
-            Keyword.audience(None, "teenage romance")
-        )
-
-    def test_audience_match(self):
-        (audience, match) = Keyword.audience_match("teen books")
-        eq_(Classifier.AUDIENCE_YOUNG_ADULT, audience)
-        eq_("teen books", match)
-
-        # This is a search for a specific example so it doesn't match
-        (audience, match) = Keyword.audience_match("teen romance")
-        eq_(None, audience)
-
-    def test_genre_match(self):
-        (genre, match) = Keyword.genre_match("pets")
-        eq_(classifier.Pets, genre)
-        eq_("pets", match)
-
-        # This is a search for a specific example so it doesn't match
-        (genre, match) = Keyword.genre_match("cats")
-        eq_(None, genre)
-
-    def test_improvements(self):
-        """A place to put tests for miscellaneous improvements added
-        since the original work.
-        """
-        # was Literary Fiction
-        eq_(classifier.Science_Fiction,
-            Keyword.genre(None, "Science Fiction - General")
-        )
-
-        # Was General Fiction (!)
-        eq_(classifier.Science_Fiction,
-            Keyword.genre(None, "Science Fiction")
-        )
-
-        eq_(classifier.Science_Fiction,
-            Keyword.genre(None, "Speculative Fiction")
-        )
-
-        eq_(classifier.Social_Sciences,
-            Keyword.genre(None, "Social Sciences")
-        )
-
-        eq_(classifier.Social_Sciences,
-            Keyword.genre(None, "Social Science")
-        )
-
-        eq_(classifier.Social_Sciences,
-            Keyword.genre(None, "Human Science")
-        )
-
-        # was genreless
-        eq_(classifier.Short_Stories,
-            Keyword.genre(None, "Short Stories")
-        )
-
-        # was Military History
-        eq_(classifier.Military_SF,
-            Keyword.genre(None, "Interstellar Warfare")
-        )
-
-        # was Fantasy
-        eq_(classifier.Games,
-            Keyword.genre(None, "Games / Role Playing & Fantasy")
-        )
-
-        # This isn't perfect but it covers most cases.
-        eq_(classifier.Media_Tie_in_SF,
-            Keyword.genre(None, "TV, Movie, Video game adaptations")
-        )
-
-        # Previously only 'nonfiction' was recognized.
-        eq_(False, Keyword.is_fiction(None, "Non-Fiction"))
-        eq_(False, Keyword.is_fiction(None, "Non Fiction"))
-
-        # "Historical" on its own means historical fiction, but a
-        # string containing "Historical" does not mean anything in
-        # particular.
-        eq_(classifier.Historical_Fiction, Keyword.genre(None, "Historical"))
-        eq_(None, Keyword.genre(None, "Historicals"))
-
-        # The Fiction/Urban classification is different from the
-        # African-American-focused "Urban Fiction" classification.
-        eq_(None, Keyword.genre(None, "Fiction/Urban"))
-
-        eq_(classifier.Folklore, Keyword.genre(None, "fables"))
-
-
-class TestBIC(object):
-
-    def test_is_fiction(self):
-        def fic(bic):
-            return BIC.is_fiction(BIC.scrub_identifier(bic), None)
-
-        eq_(True, fic("FCA"))
-        eq_(True, fic("YFL"))
-        eq_(False, fic("YWR"))
-        eq_(False, fic("HB"))
-
-    def test_audience(self):
-        young_adult = Classifier.AUDIENCE_YOUNG_ADULT
-        adult = Classifier.AUDIENCE_ADULT
-        def aud(bic):
-            return BIC.audience(BIC.scrub_identifier(bic), None)
-
-        eq_(adult, aud("DD"))
-        eq_(young_adult, aud("YFA"))
-
-    def test_genre(self):
-        def gen(bic):
-            return BIC.genre(BIC.scrub_identifier(bic), None)
-        eq_(classifier.Art_Design,
-            gen("A"))
-        eq_(classifier.Art_Design,
-            gen("AB"))
-        eq_(classifier.Music,
-            gen("AV"))
-        eq_(classifier.Fantasy,
-            gen("FM"))
-        eq_(classifier.Economics,
-            gen("KC"))
-        eq_(classifier.Short_Stories,
-           gen("FYB"))
-        eq_(classifier.Music,
-            gen("YNC"))
-        eq_(classifier.European_History,
-            gen("HBJD"))
-
-class TestAxis360Classifier(object):
-
-    def test_audience(self):
-        def f(t):
-            return Axis360AudienceClassifier.audience(t, None)
-        eq_(Classifier.AUDIENCE_CHILDREN,
-            f("Children's - Kindergarten, Age 5-6"))
-        eq_(Classifier.AUDIENCE_CHILDREN,
-            f("Children's - Grade 2-3, Age 7-8"))
-        eq_(Classifier.AUDIENCE_CHILDREN,
-            f("Children's - Grade 4-6, Age 9-11"))
-        eq_(Classifier.AUDIENCE_YOUNG_ADULT,
-            f("Teen - Grade 7-9, Age 12-14"))
-        eq_(Classifier.AUDIENCE_YOUNG_ADULT,
-            f("Teen - Grade 10-12, Age 15-18"))
-        eq_(Classifier.AUDIENCE_ADULT, f("General Adult"))
-        eq_(None, f(""))
-        eq_(None, f(None))
-
-    def test_age(self):
-        def f(t):
-            return Axis360AudienceClassifier.target_age(t, None)
-        eq_((5,6), f("Children's - Kindergarten, Age 5-6"))
-        eq_((7,8), f("Children's - Grade 2-3, Age 7-8"))
-        eq_((9,11), f("Children's - Grade 4-6, Age 9-11"))
-        eq_((12,14), f("Teen - Grade 7-9, Age 12-14"))
-        eq_((12,14), f("Teen - Grade 7-9, Age 14-12"))
-        eq_((15,18), f("Teen - Grade 10-12, Age 15-18"))
-        eq_((None,None), f("General Adult"))
-=======
-            return DDC.audience(*DDC.scrub_identifier(identifier))
-
-        eq_(child, aud("JB"))
-        eq_(child, aud("J300"))
-        eq_(child, aud("NZJ300"))
-        eq_(child, aud("E"))
-        eq_(young_adult, aud("Y300"))
-        eq_(None, aud("FIC"))
-        eq_(None, aud("Fic"))
-        eq_(adult, aud("B"))
-        eq_(adult, aud("400"))
-
-
-    def test_is_fiction(self):
-
-        def fic(identifier):
-            return DDC.is_fiction(*DDC.scrub_identifier(identifier))
-
-        eq_(True, fic("FIC"))
-        eq_(True, fic("E"))
-        eq_(True, fic(813))
-
-        eq_(False, fic("JB"))
-        eq_(False, fic("400"))
-        eq_(False, fic("616.9940092"))
-        eq_(False, fic(615))
-        eq_(False, fic(800))
-        eq_(False, fic(814))
-
-    def test_classification(self):
-        def c(identifier):
-            i, name = DDC.scrub_identifier(identifier)
-            eq_(name, None)
-            return DDC.genre(i, None)
-
-        eq_(classifier.Folklore, c("398"))
->>>>>>> 411e222f
 
 class TestNestedSubgenres(object):
 
