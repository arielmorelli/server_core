--- conflicted
+++ resolved
@@ -6248,14 +6248,9 @@
         """Test that Collection.explain gives all relevant information
         about a Collection.
         """
-<<<<<<< HEAD
         library = self._default_library
-        library.short_name = "The only library"
-=======
-        library = Library.instance(self._db)
-        library.name = "The only library"
+        library.name="The only library"
         library.short_name = "only one"
->>>>>>> c3859769
         library.collections.append(self.collection)
         
         self.collection.external_account_id = "id"
