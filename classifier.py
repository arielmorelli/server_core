# encoding: utf-8

# If the genre classification does not match the fiction classification, throw
# away the genre classifications.
#
# E.g. "Investigations -- nonfiction" maps to Mystery, but Mystery
# conflicts with Nonfiction.

# SQL to find commonly used DDC classifications
# select count(editions.id) as c, subjects.identifier from editions join identifiers on workrecords.primary_identifier_id=workidentifiers.id join classifications on workidentifiers.id=classifications.work_identifier_id join subjects on classifications.subject_id=subjects.id where subjects.type = 'DDC' and not subjects.identifier like '8%' group by subjects.identifier order by c desc;

# SQL to find commonly used classifications not assigned to a genre 
# select count(identifiers.id) as c, subjects.type, substr(subjects.identifier, 0, 20) as i, substr(subjects.name, 0, 20) as n from workidentifiers join classifications on workidentifiers.id=classifications.work_identifier_id join subjects on classifications.subject_id=subjects.id where subjects.genre_id is null and subjects.fiction is null group by subjects.type, i, n order by c desc;

import json
import os
import pkgutil
from collections import (
    Counter,
    defaultdict,
)
from nose.tools import set_trace
import re
from sqlalchemy.sql.expression import and_

base_dir = os.path.split(__file__)[0]
resource_dir = os.path.join(base_dir, "resources")

class Classifier(object):

    """Turn an external classification into an internal genre, an
    audience, an age level, and a fiction status.
    """

    DDC = "DDC"
    LCC = "LCC"
    LCSH = "LCSH"
    FAST = "FAST"
    OVERDRIVE = "Overdrive"
    THREEM = "3M"
    TAG = "tag"   # Folksonomic tags.

    GRADE_LEVEL = "Grade level" # "1-2", "Grade 4", "Kindergarten", etc.
    AGE_RANGE = "schema:typicalAgeRange" # "0-2", etc.

    # We know this says something about the audience but we're not sure what.
    # Could be any of the values from GRADE_LEVEL or AGE_RANGE, plus
    # "YA", "Adult", etc.
    FREEFORM_AUDIENCE = "schema:audience"

    GUTENBERG_BOOKSHELF = "gutenberg:bookshelf"
    TOPIC = "schema:Topic"
    PLACE = "schema:Place"
    PERSON = "schema:Person"
    ORGANIZATION = "schema:Organization"
    LEXILE_SCORE = "Lexile"
    ATOS_SCORE = "ATOS"
    INTEREST_LEVEL = "Interest Level"

    AUDIENCE_ADULT = "Adult"
    AUDIENCE_ADULTS_ONLY = "Adults Only"
    AUDIENCE_YOUNG_ADULT = "Young Adult"
    AUDIENCE_CHILDREN = "Children"

    AUDIENCES_ADULT = [AUDIENCE_ADULT, AUDIENCE_ADULTS_ONLY]

    # TODO: This is currently set in model.py in the Subject class.
    classifiers = dict()

    @classmethod
    def consolidate_weights(cls, weights, subgenre_swallows_parent_at=0.03):
        """If a genre and its subgenres both show up, examine the subgenre
        with the highest weight. If its weight exceeds a certain
        proportion of the weight of the parent genre, assign the
        parent's weight to the subgenre and remove the parent.
        """
        #print "Before consolidation:"
        #for genre, weight in weights.items():
        #    print "", genre, weight

        # Convert Genre objects to GenreData.
        consolidated = Counter()
        for genre, weight in weights.items():
            if not isinstance(genre, GenreData):
                genre = genres[genre.name]
            consolidated[genre] += weight

        heaviest_child = dict()
        for genre, weight in consolidated.items():
            for parent in genre.parents:
                if parent in consolidated:
                    if ((not parent in heaviest_child) 
                        or weight > heaviest_child[parent][1]):
                        heaviest_child[parent] = (genre, weight)
        #print "Heaviest child:"
        #for parent, (genre, weight) in heaviest_child.items():
        #    print "", parent, genre, weight
        made_it = False
        while not made_it:
            for parent, (child, weight) in sorted(list(heaviest_child.items())):
                parent_weight = consolidated.get(parent, 0)
                if weight > (subgenre_swallows_parent_at * parent_weight):
                    consolidated[child] += parent_weight
                    del consolidated[parent]
                    changed = False
                    for parent in parent.parents:
                        if parent in heaviest_child:
                            heaviest_child[parent] = (child, consolidated[child])
                            changed = True
                    if changed:
                        # We changed the dict, so we need to restart
                        # the iteration.
                        break
            # We made it all the way through the dict without changing it.
            made_it = True
        #print "Final heaviest child:"
        #for parent, (genre, weight) in heaviest_child.items():
        #    print "", parent, genre, weight
        #print "After consolidation:"
        #for genre, weight in consolidated.items():
        #    print "", genre, weight
        return consolidated

    @classmethod
    def lookup(cls, scheme):
        """Look up a classifier for a classification scheme."""
        return cls.classifiers.get(scheme, None)

    @classmethod
    def name_for(cls, identifier):
        """Look up a human-readable name for the given identifier."""
        return None

    @classmethod
    def classify(cls, subject):
        """Try to determine genre, audience, target age, and fiction status
        for the given Subject.
        """
        identifier = cls.scrub_identifier(subject.identifier)
        if subject.name:
            name = cls.scrub_name(subject.name)
        else:
            name = identifier
        fiction = cls.is_fiction(identifier, name)
        audience = cls.audience(identifier, name)

        return (cls.genre(identifier, name, fiction, audience),
                audience,
                cls.target_age(identifier, name),
                fiction,
                )

    @classmethod
    def scrub_identifier(cls, identifier):
        """Prepare an identifier from within a call to classify().
        
        This may involve data normalization, conversion to lowercase,
        etc.
        """
        return Lowercased(identifier)

    @classmethod
    def scrub_name(cls, name):
        """Prepare a name from within a call to classify()."""
        return Lowercased(name)

    @classmethod
    def genre(cls, identifier, name, fiction=None, audience=None):
        """Is this identifier associated with a particular Genre?"""
        return None

    @classmethod
    def is_fiction(cls, identifier, name):
        """Is this identifier+name particularly indicative of fiction?
        How about nonfiction?
        """
        if "nonfiction" in name:
            return False
        if "fiction" in name:
            return True
        return None

    @classmethod
    def audience(cls, identifier, name):
        """What does this identifier+name say about the audience for
        this book?
        """
        if 'juvenile' in name:
            return cls.AUDIENCE_CHILDREN
        elif 'young adult' in name or "YA" in name.original:
            return cls.AUDIENCE_YOUNG_ADULT
        return None

    @classmethod
    def target_age(cls, identifier, name):
        """For children's books, what does this identifier+name say
        about the target age for this book?
        """
        return None

class GradeLevelClassifier(Classifier):
    # How old a kid is when they start grade N in the US.
    american_grade_to_age = {
        # Preschool: 3-4 years
        'preschool' : 3,
        'pre-school' : 3,
        'p' : 3,

        # Easy readers
        'kindergarten' : 5,
        'k' : 5,
        '0' : 5,
        'first' : 6,
        '1' : 6,
        'second' : 7,
        '2' : 7,

        # Chapter Books
        'third' : 8,
        '3' : 8,
        'fourth' : 9,
        '4' : 9,
        'fifth' : 10,
        '5' : 10,
        'sixth' : 11,
        '6' : 11,
        '7' : 12,
        '8' : 13,

        # YA
        '9' : 14,
        '10' : 15,
        '11' : 16,
        '12': 17,
    }

    # Regular expressions that match common ways of expressing grade
    # levels.
    grade_res = [
        re.compile(x, re.I) for x in [
            "grades? ([kp0-9]+)", 
            "gr\.? ([kp0-9]+)", 
            "([0-9]+)[tns][hdt] grade",
            "([a-z]+) grade",
            "^(kindergarten|preschool)\b",
        ]
    ]

    generic_grade_res = [
        re.compile(r"^([0-9]+)\b", re.I),
        re.compile(r"^([kp])\b", re.I),
        re.compile(r"([0-9]+) ?- ?[0-9]+", re.I),
    ]

    @classmethod
    def audience(cls, identifier, name, require_explicit_age_marker=False):
        a = cls.target_age(identifier, name, require_explicit_age_marker)
        if not a:
            return None
        if a < 12:
            return Classifier.AUDIENCE_CHILDREN
        elif a < 18:
            return Classifier.AUDIENCE_YOUNG_ADULT
        else:
            return Classifier.AUDIENCE_ADULT

    @classmethod
    def target_age(cls, identifier, name, require_explicit_grade_marker=False):

        if (identifier and "education" in identifier) or (name and 'education' in name):
            # This is a book about teaching, e.g. fifth grade.
            return None

        if (identifier and 'graders' in identifier) or (name and 'graders' in name):
            # This is a book about, e.g. fifth graders.
            return None

        if require_explicit_grade_marker:
            res = cls.grade_res
        else:
            res = cls.grade_res + cls.generic_grade_res

        for r in res:
            for k in identifier, name:
                if not k:
                    continue
                m = r.search(k)
                if m:
                    grade = m.groups()[0]
                    if grade in cls.american_grade_to_age:
                        return cls.american_grade_to_age[grade]
        return None


class InterestLevelClassifier(Classifier):

    @classmethod
    def audience(cls, identifier, name):
        if identifier in ('lg', 'mg+', 'mg'):
            return cls.AUDIENCE_CHILDREN
        elif identifier == 'ug':
            return cls.AUDIENCE_YOUNG_ADULT
        else:
            return None

    @classmethod
    def target_age(cls, identifier, name):
        if identifier == 'lg':
            return 5
        if identifier in ('mg+', 'mg'):
            return 9
        if identifier == 'ug':
            return 14
        return None


class AgeClassifier(Classifier):
    # Regular expressions that match common ways of expressing ages.
    age_res = [
        re.compile(x, re.I) for x in [
            "ages ([0-9]+) ?- ?[0-9]+",
            "([0-9]+) ?- ?[0-9]+ year",
            "([0-9]+) year",
            "([0-9]+) and up",
        ]
    ]

    generic_age_res = [
        re.compile(r"^([0-9]+)\b", re.I),
        re.compile("([0-9]+) ?- ?[0-9]+", re.I),
    ]

    baby_re = re.compile("^baby ?-")

    @classmethod
    def audience(cls, identifier, name, require_explicit_age_marker=False):
        a = cls.target_age(identifier, name, require_explicit_age_marker)
        if not a:
            return None
        if a < 12:
            return Classifier.AUDIENCE_CHILDREN
        elif a < 18:
            return Classifier.AUDIENCE_YOUNG_ADULT
        else:
            return Classifier.AUDIENCE_ADULT

    @classmethod
    def target_age(cls, identifier, name, require_explicit_age_marker=False):
        if require_explicit_age_marker:
            res = cls.age_res
        else:
            res = cls.age_res + cls.generic_age_res
            if identifier and cls.baby_re.search(identifier):
                return 0

        for r in res:
            for k in identifier, name:
                if not k:
                    continue
                m = r.search(k)
                if m:
                    age = m.groups()[0]
                    if age:
                        return int(age)
        return None


# This is the large-scale structure of our classification system.
#
# If the name of a genre is a 2-tuple, the second item in the tuple is
# a list of names of subgenres.
#
# If the name of a genre is a 3-tuple, the genre is restricted to a
# specific audience (e.g. erotica is adults-only), and the third item
# in the tuple describes that audience.
fiction_genres = [
    "Adventure",
    "Classics",
    "Comics & Graphic Novels",
    "Drama",
    ("Erotica", [], Classifier.AUDIENCE_ADULTS_ONLY),
    ("Fantasy", [
        "Epic Fantasy", 
        "Historical Fantasy",
        "Urban Fantasy", 
    ]),
    "Folklore",
    "Historical Fiction",
    ("Horror", [
        "Gothic Horror",
        "Ghost Stories",
        "Vampires",
        "Werewolves",
        "Occult Horror",
    ]),
    dict(full_name="Humorous Fiction", display_name="Humor"),
    "Literary Fiction",
    ("LGBTQ Fiction", [], Classifier.AUDIENCE_YOUNG_ADULT),
    ("Mystery", [
        "Crime & Detective Stories",
        "Hard-Boiled Mystery",
        "Police Procedural",
        "Cozy Mystery",
        "Historical Mystery",
        "Paranormal Mystery",
        "Women Detectives",
    ]),
    "Poetry",
    "Religious Fiction",
    ("Romance", [
        "Contemporary Romance",
        "Gothic Romance",
        "Historical Romance",
        "Paranormal Romance",
        "Western Romance",
        "Romantic Suspense",
    ]),
    ("Science Fiction", [
        "Dystopian SF",
        "Space Opera",
        "Cyberpunk",
        "Military SF",
        "Alternative History",
        "Steampunk",
        "Romantic SF",
        dict(full_name="Media Tie-in SF", display_name="Movie and TV Novelizations")
    ]),
    "Short Stories",
    ("Suspense/Thriller", [
        "Historical Thriller",
        "Espionage",
        "Supernatural Thriller",
        "Medical Thriller",
        "Political Thriller",
        "Psychological Thriller",
        "Technothriller",
        "Legal Thriller",
        "Military Thriller",
    ]),
    "Urban Fiction",
    "Westerns",
    "Women's Fiction",
]

nonfiction_genres = [
    ("Art & Design", [
        "Architecture",
        "Art",
        "Art Criticism & Theory",
        "Art History",
        "Design",
        "Fashion",
        "Photography",
    ]),
    "Biography & Memoir",
    "Education",
    ("Personal Finance & Business", [
        "Business",
        "Economics",
        "Management & Leadership",
        "Personal Finance & Investing",
        "Real Estate",
    ]),
    ("Parenting & Family", [
        "Family & Relationships",
        "Parenting",
    ]),
    ("Food & Health", [
        "Bartending & Cocktails",
        "Cooking",
        "Health & Diet",
        "Vegetarian & Vegan",
    ]),
    ("History", [
        "African History",
        "Ancient History",
        "Asian History",
        "Civil War History",
        "European History",
        "Latin American History",
        "Medieval History",
        "Middle East History",
        "Military History",
        "Modern History",
        "Renaissance & Early Modern History",
        "United States History",
        "World History",
    ]),
    ("Hobbies & Home", [
        "Antiques & Collectibles",
        "Crafts & Hobbies",
        "Gardening",
        "Games",
        "House & Home",
        "Pets",
    ]),
    dict(full_name="Humorous Nonfiction", display_name="Humor"),
    ("Entertainment", [
        "Film & TV",
        "Music",
        "Performing Arts",
    ]),
    ("Life Strategies", [], Classifier.AUDIENCE_YOUNG_ADULT),
    "Literary Criticism",
    "Periodicals",
    "Philosophy",
    ("Politics & Current Events", ["Political Science"]),
    ("Reference & Study Aids", [
        "Dictionaries",
        "Foreign Language Study",
        "Law",
        "Study Aids",
    ]),
    ("Religion & Spirituality", [
        "Body, Mind & Spirit",
        "Buddhism",
        "Christianity",
        "Hinduism",
        "Islam",
        "Judaism",
    ]),
    ("Science & Technology", [
        "Computers",
        "Mathematics",
        "Medical",
        "Nature",
        "Psychology",
        "Science",
        "Social Sciences",
        "Technology",
    ]),
    "Self-Help",
    "Sports",
    "Travel",
    "True Crime",
]


class GenreData(object):
    def __init__(self, name, is_fiction, parent=None, audience_restriction=None):
        self.name = name
        self.parent = parent
        self.is_fiction = is_fiction
        self.subgenres = []
        if isinstance(audience_restriction, basestring):
            audience_restriction = [audience_restriction]
        elif audience_restriction and not isinstance(audience_restriction, list):
            set_trace()
        self.audience_restriction = audience_restriction

    def __repr__(self):
        return "<GenreData: %s>" % self.name

    @property
    def self_and_subgenres(self):
        yield self
        for child in self.all_subgenres:
            yield child

    @property
    def all_subgenres(self):
        for child in self.subgenres:
            for subgenre in child.self_and_subgenres:
                yield subgenre

    @property
    def parents(self):
        parents = []
        p = self.parent
        while p:
            parents.append(p)
            p = p.parent
        return reversed(parents)

    def has_subgenre(self, subgenre):
        for s in self.subgenres:
            if s == subgenre or s.has_subgenre(subgenre):
                return True
        return False

    @property
    def variable_name(self):
        return self.name.replace("-", "_").replace(", & ", "_").replace(", ", "_").replace(" & ", "_").replace(" ", "_").replace("/", "_").replace("'", "")

    @classmethod
    def populate(cls, namespace, genres, fiction_source, nonfiction_source):
        """Create a GenreData object for every genre and subgenre in the given
        list of fiction and nonfiction genres.
        """
        for source in fiction_source, nonfiction_source:
            fiction = (source is fiction_source)
            for item in source:
                subgenres = []
                audience_restriction = None
                name = item
                if isinstance(item, tuple):
                    if len(item) == 2:
                        name, subgenres = item
                    elif len(item) == 3:
                        name, subgenres, audience_restriction = item
                elif isinstance(item, dict):
                    name = item['full_name']
                    subgenres = item.get('subgenres', [])
                    audience_restriction = item.get('audience_restriction')

                cls.add_genre(
                    namespace, genres, name, subgenres, fiction,
                    None, audience_restriction)

    @classmethod
    def add_genre(cls, namespace, genres, name, subgenres, fiction,
                  parent, audience_restriction):
        """Create a GenreData object. Add it to a dictionary and a namespace.
        """
        if isinstance(name, tuple):
            name, default_fiction = name
        default_fiction = None
        default_audience = None
        if parent:
            default_fiction = parent.is_fiction
            default_audience = parent.audience_restriction
        if isinstance(name, dict):
            data = name
            subgenres = data.get('subgenres', [])
            name = data['full_name']
            fiction = data.get('fiction', default_fiction)
            audience_restriction = data.get('audience', default_audience)
        if name in genres:
            raise ValueError("Duplicate genre name! %s" % name)

        # Create the GenreData object.
        genre_data = GenreData(name, fiction, parent, audience_restriction)
        if parent:
            parent.subgenres.append(genre_data)

        # Add the genre to the given dictionary, keyed on name.
        genres[genre_data.name] = genre_data

        # Convert the name to a Python-safe variable name,
        # and add it to the given namespace.
        namespace[genre_data.variable_name] = genre_data

        # Do the same for subgenres.
        for sub in subgenres:
            cls.add_genre(namespace, genres, sub, [], fiction,
                          genre_data, audience_restriction)

genres = dict()
GenreData.populate(globals(), genres, fiction_genres, nonfiction_genres)

class Lowercased(unicode):
    """A lowercased string that remembers its original value."""
    def __new__(cls, value):
        o = super(Lowercased, cls).__new__(cls, value.lower())
        o.original = value
        return o

class ThreeMClassifier(Classifier):

    # Any classification that starts with "FICTION" or "JUVENILE
    # FICTION" will be counted as fiction. This is just the leftovers.
    FICTION = set([
        "Magic",
        "Fables",
        "Unicorns & Mythical",
    ])

    # These are the most general categories, used if nothing more specific matches.
    CATCHALL_PREFIXES = {
        Adventure : [
            "Action & Adventure/",
            "FICTION/Adventure/",
            "FICTION/War/",
            "Men's Adventure/",
            "Sea Stories",
        ],
        Architecture : "ARCHITECTURE/",
        Art : "ART/",
        Antiques_Collectibles : "ANTIQUES & COLLECTIBLES/",
        Biography_Memoir : [
            "BIOGRAPHY & AUTOBIOGRAPHY/",
            "Biography & Autobiography/",
            ],
        Body_Mind_Spirit: [
            "BODY MIND & SPIRIT/",
            "MIND & SPIRIT/",
        ],
        Personal_Finance_Business : "BUSINESS & ECONOMICS/",
        Classics : [
            "Classics/",
        ],
        Cooking: [
            "COOKING/",
            "Cooking & Food",
            "Cooking/",
        ],
        Comics_Graphic_Novels : "COMICS & GRAPHIC NOVELS/",
        Computers: [
            "COMPUTERS/",
            "Computers/",
        ],
        Crafts_Hobbies : [ 
            "CRAFTS & HOBBIES/",
        ],
        Games : [
            "GAMES/",
        ],
        Design: "DESIGN/",
        Drama: "DRAMA/",
        Education : "EDUCATION/",
        Erotica: "Erotica/",
        Espionage : "Espionage/",
        Fantasy : [
            "Fantasy/",
            "Magic/",
            "Unicorns & Mythical/"
        ],
        Foreign_Language_Study : "FOREIGN LANGUAGE STUDY/",
        Gardening : "GARDENING/",
        Comics_Graphic_Novels : "Comics & Graphic Novels/",
        Health_Diet : [
            "HEALTH & FITNESS/",
            "Health/",
        ],
        Historical_Fiction : [
            "FICTION/Historical/",
            "JUVENILE FICTION/Historical/",
        ],
        History : "HISTORY/",
        Humorous_Fiction : [
            "FICTION/Humorous",
            "FICTION/Satire",
            "Humorous Stories/",
        ],
        Humorous_Nonfiction : [
            "HUMOR/",
            "Humor/",
        ],
        Horror : [
            "Horror/",
            "Horror & Ghost Stories/",
            "Occult/",
        ],
        Literary_Fiction : [
            "FICTION/Literary",
            "FICTION/Psychological",
            "FICTION/Coming of Age",
            "FICTION/Family Saga",
        ],
        Law : "LAW/",
        Mathematics : "MATHEMATICS/",
        Medical : "MEDICAL/",
        Music : "MUSIC/",
        Mystery : [
            "Mystery & Detective/",
            "FICTION/Crime/",
            "Mysteries & Detective Stories/"
        ],
        Nature : "NATURE/",
        Parenting_Family: "FAMILY & RELATIONSHIPS/",
        Performing_Arts : "PERFORMING ARTS/",
        Pets : "PETS/",
        Philosophy : "PHILOSOPHY/",
        Photography : "PHOTOGRAPHY/",
        Poetry : "POETRY/",
        Political_Science: "POLITICAL SCIENCE/",
        Psychology : "PSYCHOLOGY & PSYCHIATRY/",
        Reference_Study_Aids: "REFERENCE/",
        Religion_Spirituality : [
            "RELIGION/",
            "Religion/",
        ],
        Romance : [
            "ROMANCE/",
            "Romance/",
            "JUVENILE FICTION/Love & Romance/",
        ],
        Science : "SCIENCE/",
        Science_Fiction : "Science Fiction",
        Self_Help: "SELF-HELP/",
        Social_Sciences : "SOCIAL SCIENCE/",
        Sports : [
            "SPORTS & RECREATION/",
            "Sports & Recreation/",
        ],
        Study_Aids : "STUDY AIDS/",
        Suspense_Thriller : [
            "FICTION/Suspense/",
            "FICTION/Thrillers/",
        ],
        Technology : ["TECHNOLOGY/", "TRANSPORTATION/"],
        Travel : ["TRAVEL/", "Travel/"],
        True_Crime : "TRUE CRIME/",
        Westerns : "Westerns/",
        Urban_Fantasy: "Fantasy/Contemporary/",
        Urban_Fiction : [
            "FICTION/African American/",
            "FICTION/Urban/",
        ],
        Womens_Fiction : "FICTION/Contemporary Women/",
    }

    # These are more specific subcategories of the above categories that are checked first.
    LEVEL_2_PREFIXES = {
        Art_Criticism_Theory : "ART/Criticism",
        Art_History : "ART/History",
        Ancient_History : "HISTORY/Ancient",
        Bartending_Cocktails : "COOKING/Wine & Spirits",
        Buddhism : [
            "RELIGION/Buddhism (see also Zen Buddhism)/"
            "RELIGION/Zen Buddhism/",
        ],
        Christianity : [
            "RELIGION/Catholicism/",
            "RELIGION/Christian Life/",
            "RELIGION/Christanity/",
            "RELIGION/Christan Church/",
        ],
        Computers : [
            "BUSINESS & ECONOMICS/Industries/Computers & Information Technology/",
        ],
        Contemporary_Romance : [
            "Romance/Contemporary/",
        ],
        Games : [
            "Sports & Recreation/Games/",
        ],
        Erotica : [
            "African American/Erotica",
            "Romance/Adult",
        ],
        Fantasy: [
            "JUVENILE FICTION/Animals/Dragons",
        ],
        Film_TV: [
            "PERFORMING ARTS/Film/",
            "PERFORMING ARTS/Television/",
        ],
        Economics : [
            "BUSINESS & ECONOMICS/Economic History/",
            "BUSINESS & ECONOMICS/Economics/",
        ],
        European_History : [
            "HISTORY/Europe/",
            "HISTORY/Great Britain/",
            "HISTORY/Italy/",
            "HISTORY/Ireland/",
            "HISTORY/Russia (pre- & post-Soviet Union)/",
        ],
        Family_Relationships : [
            "FAMILY & RELATIONSHIPS/Love & Romance/",
            "FAMILY & RELATIONSHIPS/Marriage/",
        ],
        Fashion : [
            "DESIGN/Fashion/",
            "CRAFTS & HOBBIES/Fashion/",
            "SELF_HELP/Fashion & Style/",
            "Art/Fashion/",
        ],
        Hard_Boiled_Mystery : "Mystery & Detective/Hard Boiled",
        Health_Diet : "COOKING/Health",
        Hinduism : [
            "RELIGION/Hinduism",
        ],
        Horror : [
            "JUVENILE FICTION/Paranormal/",
        ],
        Historical_Romance : [
            "Romance/Historical/",
        ],
        Islam : [
            "RELIGION/Islam/",
        ],
        Judaism : [
            "RELIGION/Judaism/",
            "Religion/Judaism/",
        ],
        Latin_American_History : [
            "HISTORY/South America",
        ],
        Legal_Thriller : "Thrillers/Legal",
        LGBTQ_Fiction : [
            "LITERARY COLLECTIONS/Gay & Lesbian/",
            "FICTION/Gay/",
            "FICTION/Lesbian/",
            "JUVENILE FICTION/Gay & Lesbian/",
        ],
        Literary_Criticism : [
            "LANGUAGE ARTS & DISCIPLINES/",
            "LITERARY COLLECTIONS/",
            "LITERARY CRITICISM & COLLECTIONS/Books & Reading/",
            "LITERARY CRITICISM & COLLECTIONS/",
        ],
        Management_Leadership: [
            "BUSINESS & ECONOMICS/Management/",
            "BUSINESS & ECONOMICS/Leadership/",
        ],
        Comics_Graphic_Novels : "COMICS & GRAPHIC NOVELS/Manga/",
        Middle_East_History : [
            "HISTORY/Israel",
        ],
        Military_SF : "Science Fiction/Military",
        Military_History : "HISTORY/Military",
        Military_Thriller : "Thrillers/Military",
        Modern_History : "HISTORY/Modern",
        Music : [
            "Performing Arts/Music",
            "BIOGRAPHY & AUTOBIOGRAPHY/Composers & Musicians/",
        ],
        Paranormal_Romance : ["Romance/Paranormal"],
        Parenting: [
            "FAMILY & RELATIONSHIPS/Children with Special Needs/",
            "FAMILY & RELATIONSHIPS/Fatherhood/",
            "FAMILY & RELATIONSHIPS/Motherhood/",
            "FAMILY & RELATIONSHIPS/Adoption/",
            "FAMILY & RELATIONSHIPS/Infants & Toddlers/",
            "FAMILY & RELATIONSHIPS/Parenting/",
        ],
        Personal_Finance_Investing : [
            "BUSINESS & ECONOMICS/Investments & Securities/",
            "BUSINESS & ECONOMICS/Personal Finance/",
            "BUSINESS & ECONOMICS/Personal Success",
        ],
        Police_Procedural : "Mystery & Detective/Police Procedural",
        Political_Science : "POLITICAL SCIENCE/History & Theory/",
        Real_Estate : "BUSINESS & ECONOMICS/Real Estate/",
        Religious_Fiction : [
            "JUVENILE FICTION/Religious/",
            "FICTION/Religious/",
            "FICTION/Christian/",
            "Religious/Jewish/",
            "FICTION/Jewish/",
        ],
        Science_Fiction : [
            "LITERARY CRITICISM & COLLECTIONS/Science Fiction/",
        ],
        Space_Opera : "Science Fiction/Space Opera/",
        Romantic_Suspense : "Romance/Suspense/",
        United_States_History : [
            "HISTORY/United States",
            "HISTORY/Native American",
        ],
        Vegetarian_Vegan: "COOKING/Vegetarian",
        World_History : "HISTORY/Civilization",
        Women_Detectives : "Mystery & Detective/Women Sleuths",
    }

    LEVEL_3_PREFIXES = {
#        Regency_Romance : "Romance/Historical/Regency",
    }

    PREFIX_LISTS = [LEVEL_3_PREFIXES, LEVEL_2_PREFIXES, CATCHALL_PREFIXES]
   

    @classmethod
    def scrub_identifier(cls, identifier):
        if not identifier.endswith('/'):
            return identifier + '/'
        else:
            return identifier

    @classmethod
    def is_fiction(cls, identifier, name):    
        if identifier in cls.FICTION:
            return True
        if '/Essays/' in identifier or '/Letters/' in identifier:
            return False
        if identifier.startswith('FICTION'):
            return True
        if identifier.startswith('JUVENILE FICTION'):
            return True
        return False

    @classmethod
    def audience(cls, identifier, name):
        # We can't distinguish between young adult and children's
        # material solely based on 3M genres.  Classify it all as young
        # adult to be safe.
        if identifier.startswith("JUVENILE"):
            return cls.AUDIENCE_YOUNG_ADULT
        return cls.AUDIENCE_ADULT

    @classmethod
    def _match(cls, identifier, match_against):
        if isinstance(match_against, list):
            return any(identifier.startswith(x) for x in match_against)
        else:
            return identifier.startswith(match_against)

    @classmethod
    def genre(cls, identifier, name, fiction=None, audience=None):
        for prefixes in cls.PREFIX_LISTS:
            for l, v in prefixes.items():
                if cls._match(identifier, v):
                    return l
                for remove_prefix in [
                        'FICTION/', 'JUVENILE FICTION/', 'JUVENILE NONFICTION/']:
                    if identifier.startswith(remove_prefix):
                        check = identifier[len(remove_prefix):]
                        if cls._match(check, v):
                            return l

        return None


class OverdriveClassifier(Classifier):

    # Any classification that includes the string "Fiction" will be
    # counted as fiction. This is just the leftovers.
    FICTION = set([
        "Short Stories",
        "Fantasy",
        "Horror",
        "Mystery",
        "Romance",
        "Western",
        "Suspense",
        "Thriller",
        "Science Fiction & Fantasy",
        ])

    GENRES = {
        Antiques_Collectibles : "Antiques",
        Architecture : "Architecture",
        Art : "Art",
        Biography_Memoir : "Biography & Autobiography",
        Business : ["Business", "Marketing & Sales", "Careers"],
        Christianity : "Christian Nonfiction",
        Computers : "Computer Technology",
        Classics : "Classic Literature",
        Cooking : "Cooking & Food",
        Crafts_Hobbies : "Crafts",
        Games : "Games",
        Drama : "Drama",
        Education : "Education",
        Erotica : "Erotic Literature",
        Fantasy : "Fantasy",
        Foreign_Language_Study : "Foreign Language Study",
        Gardening : "Gardening",
        Comics_Graphic_Novels : "Comic and Graphic Books",
        Health_Diet : "Health & Fitness",
        Historical_Fiction : "Historical Fiction",
        History : "History",
        Horror : "Horror",
        House_Home : u"Home Design & Décor",
        Humorous_Fiction : "Humor (Fiction)", 
        Humorous_Nonfiction : "Humor (Nonfiction)",
        Entertainment : "Entertainment",
        Judaism : "Judaica",
        Law : "Law",
        Literary_Criticism : [
            "Literary Criticism", "Criticism", "Literary Anthologies",
            "Language Arts"],
        Management_Leadership : "Management",
        Mathematics : "Mathematics",
        Medical : "Medical",
        Military_History : "Military",
        Music : "Music",
        Mystery : "Mystery",
        Nature : "Nature",
        Body_Mind_Spirit : "New Age",
        Parenting_Family : "Family & Relationships",
        Performing_Arts : "Performing Arts",
        Personal_Finance_Investing : "Finance",
        Pets : "Pets",
        Philosophy : ["Philosophy", "Ethics"],
        Photography : "Photography",
        Poetry : "Poetry",
        Politics_Current_Events : ["Politics", "Current Events"],
        Psychology : ["Psychology", "Psychiatry", "Psychiatry & Psychology"],
        Reference_Study_Aids : ["Reference", "Grammar & Language Usage"],
        Religious_Fiction : ["Christian Fiction"],
        Religion_Spirituality : "Religion & Spirituality",
        Romance : "Romance",
        Science : ["Science", "Physics", "Chemistry"],
        Science_Fiction : "Science Fiction",
        # Science_Fiction_Fantasy : "Science Fiction & Fantasy",
        Self_Help : ["Self-Improvement", "Self-Help", "Self Help"],
        Social_Sciences : ["Sociology", "Gender Studies"],
        Sports : "Sports & Recreations",
        Study_Aids : "Study Aids & Workbooks",
        Technology : ["Technology", "Engineering", "Transportation"],
        Suspense_Thriller : ["Suspense", "Thriller"],
        Travel : ["Travel", "Travel Literature"],
        True_Crime : "True Crime",
        Urban_Fiction: ["African American Fiction", "Urban Fiction"],
        Womens_Fiction: "Chick Lit Fiction",
    }

    @classmethod
    def scrub_identifier(cls, identifier):
        if identifier.startswith('Foreign Language Study'):
            return 'Foreign Language Study'
        return identifier

    @classmethod
    def is_fiction(cls, identifier, name):
        if (identifier in cls.FICTION
            or "Fiction" in identifier
            or "Literature" in identifier):
            # "Literature" on Overdrive seems to be synonymous with fiction,
            # but not necessarily "Literary Fiction".
            return True
        return False

    @classmethod
    def audience(cls, identifier, name):
        if ("Juvenile" in identifier or "Picture Book" in identifier
            or "Beginning Reader" in identifier or "Children's" in identifier):
            return cls.AUDIENCE_CHILDREN
        elif "Young Adult" in identifier:
            return cls.AUDIENCE_YOUNG_ADULT
        return cls.AUDIENCE_ADULT

    @classmethod
    def target_age(cls, identifier, name):
        if identifier.startswith('Picture Book'):
            return 0 # As early as possible
        elif identifier.startswith('Beginning Reader'):
            return 5 # Kindergarten
        return None

    @classmethod
    def genre(cls, identifier, name, fiction=None, audience=None):
        for l, v in cls.GENRES.items():
            if identifier == v or (isinstance(v, list) and identifier in v):
                return l
        return None


class DeweyDecimalClassifier(Classifier):

    NAMES = json.load(
        open(os.path.join(resource_dir, "dewey_1000.json")))

    # Add some other values commonly found in MARC records.
    NAMES["B"] = "Biography"
    NAMES["E"] = "Juvenile Fiction"
    NAMES["F"] = "Fiction"
    NAMES["FIC"] = "Fiction"
    NAMES["J"] = "Juvenile Nonfiction"
    NAMES["Y"] = "Young Adult"

    FICTION = set([813, 823, 833, 843, 853, 863, 873, 883, "FIC", "E", "F"])
    NONFICTION = set(["J", "B"])

    # 791.4572 and 791.4372 is for recordings. 741.59 is for comic
    #  adaptations? This is a good sign that a identifier should
    #  not be considered, actually.
    # 428.6 - Primers, Readers, i.e. collections of stories
    # 700 - Arts - full of distinctions
    # 700.8996073 - African American arts
    # 700.9 - Art history
    # 700.71 Arts education
    # 398.7 Jokes and jests

    GENRES = {
        African_History : range(960, 970),
        Architecture : range(710, 720) + range(720, 730),
        Art : range(700, 710) + range(730, 770) + [774, 776],
        Art_Criticism_Theory : [701],
        Asian_History : range(950, 960) + [995, 996, 997],
        Biography_Memoir : ["B", 920],
        Economics : range(330, 340),
        Christianity : [range(220, 230) + range(230, 290)],
        Cooking : [range(640, 642)],
        Performing_Arts : [790, 791, 792],
        Entertainment : 790,
        Games : [793, 794, 795],
        Drama : [812, 822, 832, 842, 852, 862, 872, 882],
        Education : range(370,380) + [707],
        European_History : range(940, 950),
        Folklore : [398],
        History : [900],
        Islam : [297],
        Judaism : [296],
        Latin_American_History : range(981, 990),
        Law : range(340, 350) + [364],
        Management_Leadership : [658],        
        Mathematics : range(510, 520),
        Medical : range(610, 620),
        Military_History : range(355, 360),
        Music : range(780, 789),
        Periodicals : range(50, 60) + [105, 205, 304, 405, 505, 605, 705, 805, 905],
        Philosophy : range(160, 200),
        Photography : [771, 772, 773, 775, 778, 779],
        Poetry : [811, 821, 831, 841, 851, 861, 871, 874, 881, 884],
        Politics_Current_Events : range(320, 330) + range(351, 355),
        Psychology : range(150, 160),
        Foreign_Language_Study : range(430,500),
        Reference_Study_Aids : range(10, 20) + range(30, 40) + [103, 203, 303, 403, 503, 603, 703, 803, 903] + range(410, 430),
        Religion_Spirituality : range(200, 220) + [290, 292, 293, 294, 295, 299],
        Science : ([500, 501, 502] + range(506, 510) + range(520, 530) 
                   + range(530, 540) + range(540, 550) + range(550, 560)
                   + range(560, 570) + range(570, 580) + range(580, 590)
                   + range(590, 600)),
        Social_Sciences : (range(300, 310) + range(360, 364) + range(390,397) + [399]),
        Sports : range(796, 800),
        Technology : (
            [600, 601, 602, 604] + range(606, 610) + range(610, 640)
            + range(660, 670) + range(670, 680) + range(681, 690) + range(690, 700)),
        Travel : range(910, 920),
        United_States_History : range(973,980),
        World_History : [909],
    }

    @classmethod
    def name_for(cls, identifier):
        return cls.NAMES.get(identifier, None)

    @classmethod
    def scrub_identifier(cls, identifier):
        if isinstance(identifier, int):
            identifier = str(identifier).zfill(3)

        identifier = identifier.upper()

        if identifier.startswith('[') and identifier.endswith(']'):
            # This is just bad data.
            identifier = identifier[1:-1]

        if identifier.startswith('C') or identifier.startswith('A'):
            # A work from our Canadian neighbors or our Australian
            # friends.
            identifier = identifier[1:]
        elif identifier.startswith("NZ"):
            # A work from the good people of New Zealand.
            identifier = identifier[2:]

        # Trim everything after the first period. We don't know how to
        # deal with it.
        if '.' in identifier:
            identifier = identifier.split('.')[0]
        try:
            identifier = int(identifier)
        except ValueError:
            pass
        return identifier

    @classmethod
    def is_fiction(cls, identifier, name):
        """Is the given DDC classification likely to contain fiction?"""
        if identifier == 'Y':
            # Inconsistently used for young adult fiction and
            # young adult nonfiction.
            return None

        if (isinstance(identifier, basestring) and (
                identifier.startswith('Y') or identifier.startswith('J'))):
            # Young adult/children's literature--not necessarily fiction
            identifier = identifier[1:]
            try:
                identifier = int(identifier)
            except ValueError:
                pass

        if identifier in cls.FICTION:
            return True
        if identifier in cls.NONFICTION:
            return False

        # TODO: Make NONFICTION more comprehensive and return None if
        # not in there, instead of always returning False. Or maybe
        # returning False is fine here, who knows.
        return False

    @classmethod
    def audience(cls, identifier, name):
        if identifier == 'E':
            # Juvenile fiction
            return cls.AUDIENCE_CHILDREN

        if isinstance(identifier, basestring) and identifier.startswith('J'):
            return cls.AUDIENCE_CHILDREN

        if isinstance(identifier, basestring) and identifier.startswith('Y'):
            return cls.AUDIENCE_YOUNG_ADULT

        return cls.AUDIENCE_ADULT

    @classmethod
    def genre(cls, identifier, name, fiction=None, audience=None):
        for genre, identifiers in cls.GENRES.items():
            if identifier == identifiers or (
                    isinstance(identifiers, list) 
                    and identifier in identifiers):
                return genre
        return None
    

class LCCClassifier(Classifier):

    TOP_LEVEL = re.compile("^([A-Z]{1,2})")
    FICTION = set(["PN", "PQ", "PR", "PS", "PT", "PZ"])
    JUVENILE = set(["PZ"])

    GENRES = {

        # Unclassified/complicated stuff.
        # "America": E11-E143
        # Ancient_History: D51-D90
        # Angling: SH401-SH691
        # Civil_War_History: E456-E655
        # Geography: leftovers of G
        # Islam: BP1-BP253
        # Latin_American_History: F1201-F3799
        # Medieval History: D111-D203
        # Military_History: D25-D27
        # Modern_History: ???
        # Renaissance_History: D219-D234 (1435-1648, so roughly)
        # Sports: GV557-1198.995
        # TODO: E and F are actually "the Americas".
        # United_States_History is E151-E909, F1-F975 but not E456-E655
        African_History : ["DT"],
        Ancient_History : ["DE"],
        Architecture : ["NA"],
        Art_Criticism_Theory : ["BH"],
        Asian_History : ["DS", "DU"],
        Biography_Memoir : ["CT"],
        Business : ["HC", "HF", "HJ"],      
        Christianity : ["BR", "BS", "BT", "BV", "BX"],
        Cooking : ["TX"],
        Crafts_Hobbies : ["TT"],
        Economics : ["HB"],
        Education : ["L"],
        European_History : ["DA", "DAW", "DB", "DD", "DF", "DG", "DH", "DJ", "DK", "DL", "DP", "DQ", "DR"],
        Folklore : ["GR"],
        Games : ["GV"],
        Islam : ["BP"],
        Judaism : ["BM"],
        Literary_Criticism : ["Z"],
        Mathematics : ["QA", "HA", "GA"],
        Medical: ["QM", "R"],
        Military_History: ["U", "V"],
        Music: ["M"],
        Parenting_Family : ["HQ"],
        Periodicals : ["AP", "AN"],
        Philosophy : ["BC", "BD", "BJ"],
        Photography: ["TR"],
        Political_Science : ["J", "HX"],
        Psychology : ["BF"],
        Reference_Study_Aids : ["AE", "AG", "AI"],
        Religion_Spirituality : ["BL", "BQ"],
        Science : ["QB", "QC", "QD", "QE", "QH", "QK", "QL", "QR", "CC", "GB", "GC", "QP"],
        Social_Sciences : ["HD", "HE", "HF", "HM", "HN", "HS", "HT", "HV", "GN", "GF", "GT"],
        Sports: ["SK"],
        World_History : ["CB"],
    }

    LEFTOVERS = dict(
        B=Philosophy,
        T=Technology,
        Q=Science,
        S=Science,
        H=Social_Sciences,
        D=History,
        N=Art,
        L=Education,
        E=United_States_History,
        F=United_States_History,
        BP=Religion_Spirituality,
    )

    NAMES = json.load(open(os.path.join(resource_dir, "lcc_one_level.json")))

    @classmethod
    def scrub_identifier(cls, identifier):
        return identifier.upper()

    @classmethod
    def name_for(cls, identifier):
        return cls.NAMES.get(identifier, None)

    @classmethod
    def is_fiction(cls, identifier, name):
        if identifier == 'P':
            return True
        if not identifier.startswith('P'):
            return False
        for i in cls.FICTION:
            if identifier.startswith(i):
                return True
        return False

    @classmethod
    def genre(cls, identifier, name, fiction=None, audience=None):
        for genre, strings in cls.GENRES.items():
            for s in strings:
                if identifier.startswith(s):
                    return genre
        for prefix, genre in cls.LEFTOVERS.items():
            if identifier.startswith(prefix):
                return genre
        return None

    @classmethod
    def audience(cls, identifier, name):
        if identifier.startswith("PZ"):
            return cls.AUDIENCE_CHILDREN
        # Everything else is implicitly for adults.
        return cls.AUDIENCE_ADULT

def match_kw(*l):
    """Turn a list of strings into a regular expression which matches
    any of those strings, so long as there's a word boundary on both ends.
    """
    if not l:
        return None
    any_keyword = "|".join([keyword for keyword in l])
    with_boundaries = r'\b(%s)\b' % any_keyword
    return re.compile(with_boundaries, re.I)

class KeywordBasedClassifier(Classifier):

    """Classify a book based on keywords."""
    
    FICTION_INDICATORS = match_kw(
        "fiction", "stories", "tales", "literature",
        "bildungsromans", "fictitious",
    )
    NONFICTION_INDICATORS = match_kw(
        "history", "biography", "histories", "biographies", "autobiography",
        "autobiographies", "nonfiction", "essays", "letters")
    JUVENILE_INDICATORS = match_kw(
        "for children", "children's", "juvenile",
        "nursery rhymes", "9-12")
    YOUNG_ADULT_INDICATORS = match_kw("young adult", "ya", "12-Up", 
                                      "teenage fiction")

    # These identifiers indicate that the string "children" or
    # "juvenile" in the identifier does not actually mean the work is
    # _for_ children.
    JUVENILE_BLACKLIST = set([
        "military participation",
        "services",
        "children's accidents",
        "children's voices",
        "juvenile delinquency",
        "children's television workshop",
        "missing children",
    ])

    CATCHALL_KEYWORDS = { 
        Adventure : match_kw(
            "adventure",
            "adventurers",
            "adventure stories",
            "adventure fiction", 
            "adventurers",
            "sea stories",
            "war stories", 
            "men's adventure",
        ), 
               
        African_History: match_kw(
            "african history",
            "history.*africa",
        ),
               
        Ancient_History: match_kw(
            "ancient.*history",
            "history.*ancient",
            "civilization, classical",
        ),
               
        Antiques_Collectibles: match_kw(
            "antiques",
            "collectibles",
            "collectors",
            "collecting",
        ),
               
        Architecture: match_kw(
            "architecture",
            "architectural",
            "architect",
            "architects",
        ),
               
        Art: match_kw(
            "art",
            "artist",
            "artists",
            "artistic",
        ),

        Art_Criticism_Theory: match_kw(
            "art criticism",
            "art / criticism & theory",
        ),
               
        Art_History: match_kw(
            "art.*history",
        ),
               
        Asian_History: match_kw(
            "asian history",
            "history.*asia",
            "australasian & pacific history",
        ),
               
        Bartending_Cocktails: match_kw(
            "cocktail",
            "cocktails",
            "bartending",
            "beer",
            "alcoholic beverages",
            "wine",
            "wine & spirits",
            "spirits & cocktails",
        ),
               
               Biography_Memoir : match_kw(
                   "autobiographies",
                   "autobiography",
                   "biographies",
                   "biography",
               ),
               
               Body_Mind_Spirit: match_kw(
                   "body, mind & spirit",
               ),
               
               Buddhism: match_kw(
                   "buddhism",
                   "buddhist",
                   "buddha",
               ),
               
               Business: match_kw(
                   "business",
                   "businesspeople",
                   "businesswomen",
                   "businessmen",
                   "business & economics",
                   "business & financial",
                   "commerce",
                   "sales",
                   "selling",
                   "sales & selling",
                   "nonprofit",
               ),
               
               Christianity : match_kw(
                   "schema:creativework:bible",
                   "bible",
                   "sermons",
                   "devotional",
                   "theological",
                   "theology",
                   'biblical',
                   "christian",
                   "christianity",
                   "catholic",
                   "protestant",
                   "catholicism",
                   "protestantism",
                   "church",
               ),
               
               Civil_War_History: match_kw(
                   "american civil war",
                   "1861-1865",
               ),
               
               Classics: match_kw(
                   'classics',
               ),
                             
               Computers : match_kw(
                   "computer",
                   "computer science",
                   "computational",
                   "computers",
                   "computing",
                   "data",
                   "database",
                   "hardware",
                   "software",
                   "software development",
                   "information technology",
                   "web",
                   "world wide web",
               ),
               
               Contemporary_Romance: match_kw(
                   "contemporary romance",
                   "romance--contemporary",
                   "romance / contemporary",
                   "romance - contemporary",
               ),
               
               Cooking : match_kw(
                   "non-alcoholic",
                   "baking",
                   "cookbook",
                   "cooking",
                   "food",
                   "health & healing",
                   "home economics",
                   "cuisine",
               ),
                             
               Crafts_Hobbies: match_kw(
                   "arts & crafts",
                   "arts, crafts"
                   "beadwork",
                   "candle crafts",
                   "candle making",
                   "carving",
                   "ceramics",
                   "crafts & hobbies",
                   "crafts",
                   "crocheting",
                   "cross-stitch",
                   "decorative arts",
                   "flower arranging",
                   "folkcrafts",
                   "handicrafts",
                   "hobbies",
                   "hobby",
                   "hobbyist",
                   "hobbyists",
                   "jewelry",
                   "knitting",
                   "metal work",
                   "needlework",
                   "origami",
                   "paper crafts",
                   "pottery",
                   "quilting",
                   "quilts",
                   "scrapbooking",
                   "sewing",
                   "soap making",
                   "stamping",
                   "stenciling",
                   "textile crafts",
                   "toymaking",
                   "weaving",
                   "woodwork",
               ),

               Design: match_kw(
                   "design",
                   "designer",
                   "designers",
                   "graphic design",
                   "typography"
               ),
               
               Dictionaries: match_kw(
                   "dictionaries",
                   "dictionary",
               ),              
               
               Drama : match_kw(
                   "comedies",
                   "drama",
                   "dramatist",
                   "dramatists",
                   "operas",
                   "plays",
                   "shakespeare",
                   "tragedies",
                   "tragedy",
               ),
               
               Economics: match_kw(
                   "banking",
                   "economy",
                   "economies",
                   "economic",
                   "economics",
               ),
               
               Education: match_kw(
                   # TODO: a lot of these don't work well because of
                   # the huge amount of fiction about students. This
                   # will be fixed when we institute the
                   # fiction/nonfiction split.
                   "education",
                   "educational",
                   "educator",
                   "educators",
                   "principals",
                   "teacher",
                   "teachers",
                   "teaching",
                   #"schools",
                   #"high school",
                   "schooling",
                   #"student",
                   #"students",
                   #"college",
                   "university",
                   "universities",
               ),
               
               Epic_Fantasy: match_kw(
                   "epic fantasy",
                   "fantasy - epic",
                   "fantasy / epic",
                   "fantasy--epic",
                   "fantasy/epic",
               ),
               
               Espionage: match_kw(
                   "espionage",
                   "intrigue",
                   "spies",
                   "spy stories",
                   "spy novels",
                   "spy fiction",
                   "spy thriller",
               ),
               
               Erotica : match_kw(
                   'erotic',
                   'erotica',
               ),
               
               # TODO: history _plus_ a place
        European_History: match_kw(
            "europe.*history",
            "history.*europe",
            "france.*history",
            "history.*france",
            "england.*history",
            "history.*england",
            "ireland.*history",
            "history.*ireland",
            "germany.*history",
            "history.*germany",
            # etc. etc. etc.
        ),
               
               Family_Relationships: match_kw(
                   "family & relationships",                   
                   "relationships",
                   "family relationships",
               ),
               
               Fantasy : match_kw(
                   "fantasy",
                   "magic",
                   "wizards",
                   "fairies",
                   "witches",
                   "dragons",
                   "sorcery",
                   "witchcraft",
                   "wizardry",
               ),
               
               Fashion: match_kw(
                   "fashion",
                   "fashion design",
                   "fashion designers",
               ),
               
               Film_TV: match_kw(
                   "director",
                   "directors",
                   "film",
                   "films",
                   "movies",
                   "movie",
                   "motion picture",
                   "motion pictures",
                   "moviemaker",
                   "moviemakers",
                   "producer",
                   "producers",
                   "television",
                   "tv",
                   "video",
               ),
               
               Foreign_Language_Study: match_kw(
                   "english as a foreign language",
                   "english as a second language",
                   "esl",
                   "foreign language study",
                   "multi-language dictionaries",
               ),

               Games : match_kw(
                   "games",
                   "video games",
                   "gaming",
                   "gambling",
               ),
               
               Gardening: match_kw(
                   "gardening",
                   "horticulture",
               ),
               
               Comics_Graphic_Novels: match_kw(
                   "comics",
                   "comic strip",
                   "comic strips",
                   "comic book",
                   "comic books",
                   "graphic novels",

                   # Formerly in 'Superhero'
                   "superhero",
                   "superheroes",

                   # Formerly in 'Manga'
                   "japanese comic books",
                   "japanese comics",
                   "manga",
                   "yaoi",

               ),
               
               Hard_Boiled_Mystery: match_kw(
                   "hard-boiled",
                   "noir",
               ),
               
               Health_Diet: match_kw(
                   # ! "health services" ?
                   "fitness",
                   "health",
                   "health aspects",
                   "health & fitness",
                   "hygiene",
                   "nutrition",
                   "diet",
                   "diets",
                   "weight loss",
               ),
               
               Hinduism: match_kw(
                   "hinduism",
                   "hindu",
                   "hindus",
               ),
               
               Historical_Fiction : match_kw(
                   "historical fiction",
                   "fiction.*historical",
               ),
               
               Historical_Romance: match_kw(
                   "historical romance",
                   "regency romance",
                   "romance.*regency",
               ),
               
               History : match_kw(
                   "histories",
                   "history",
               ),
               
               Horror : match_kw(
                   "ghost stories",
                   "horror",
                   "vampires",
                   "paranormal fiction",
                   "occult fiction",
               ),
               
               House_Home: match_kw(
                   "house and home",
                   "house & home",
                   "remodeling",
                   "renovation",
                   "caretaking",
                   "interior decorating",
               ),
               
        Humorous_Fiction : match_kw(
            "comedy",
            "humor",
            "humorous",
            "humourous",
            "humour",
            "satire",
            "wit",
        ),
        Humorous_Nonfiction : match_kw(
            "comedy",
            "humor",
            "humorous",
            "humour",
            "humourous",
            "wit",
        ),

               Entertainment: match_kw(
                   # Almost a pure top-level category 
                   "entertainment",
               ),
               
               # These might be a problem because they might pick up
        # hateful books. Not sure if this will be a problem.
        Islam : match_kw(
            'islam', 'islamic', 'muslim', 'muslims', 'halal',
            'islamic studies',
        ),
               
               Judaism: match_kw(
                   'judaism', 'jewish', 'kosher', 'jews',
                   'jewish studies',
               ),
               
               LGBTQ_Fiction: match_kw(
                   'lesbian',
                   'lesbians',
                   'gay',
                   'bisexual',
                   'transgender',
                   'transsexual',
                   'transsexuals',
                   'homosexual',
                   'homosexuals',
                   'homosexuality',
                   'queer',
               ),
               
               Latin_American_History: match_kw(
               ),
               
               Law: match_kw(
                   "court",
                   "judicial",
                   "law",
                   "laws",
                   "legislation",
                   "legal",
               ),
               
               Legal_Thriller: match_kw(
                   "legal thriller",
                   "legal thrillers",
               ),
                             
               Literary_Criticism: match_kw(
                   "criticism, interpretation",
                   "literary collections",
               ),
               
               Literary_Fiction: match_kw(
                   "literary",
                   "literary fiction",
                   "general fiction",
                   "fiction[^a-z]+general",
                   "fiction[^a-z]+literary",
               ),
               
               Management_Leadership: match_kw(
                   "management",
                   "business & economics / leadership",
                   "business & economics -- leadership",
                   "management science",
               ),
               
               Mathematics : match_kw(
                   "algebra",
                   "arithmetic",
                   "calculus",
                   "chaos theory",
                   "game theory",
                   "geometry",
                   "group theory",
                   "logic",
                   "math",
                   "mathematical",
                   "mathematician",
                   "mathematicians",
                   "mathematics",
                   "probability",
                   "statistical",
                   "statistics",
                   "trigonometry",
               ),
               
               Medical : match_kw(
                   "anatomy",
                   "disease",
                   "diseases",
                   "disorders",
                   "epidemiology",
                   "illness",
                   "illnesses",
                   "medical",
                   "medicine", 
                   "neuroscience",
                   "physiology",
                   "vaccines",
                   "virus",
               ),
               
               Medieval_History: match_kw(
                   "civilization, medieval",
                   "medieval period",
                   "history.*medieval",
               ),
               
               Middle_East_History: match_kw(
                   "middle east.*history",
                   "history.*middle east",
               ),

               
               Military_History : match_kw(
                   "military science",
                   "warfare",
                   "military",
                   "1914-1918",
                   "1939-1945",
                   "world war",
               ),
                             
               Modern_History: match_kw(
                   "1900 - 1999",
                   "2000-2099",
                   "modern history",
                   "history, modern",
                   "history (modern)",
                   "history--modern",
                   "history.*20th century",
                   "history.*21st century",
               ),
               
               # This is SF movie tie-ins, not movies & gaming per se.
        # This one is difficult because it takes effect if book
        # has subject "media tie-in" *and* "science fiction" or
        # "fantasy"
        Media_Tie_in_SF: match_kw(
            "science fiction & fantasy gaming",
            "star trek",
            "star wars",
            "jedi",
        ),
               
               Music: match_kw(
                   "music",
                   "musician",
                   "musicians",
                   "musical",
                   "genres & styles"
                   "blues",
                   "jazz",
                   "rap",
                   "hip-hop",
                   "rock.*roll",
                   "rock music",
                   "punk rock",
               ),
               
               Mystery : match_kw(
                   "crime",
                   "detective",
                   "murder",
                   "mystery",
                   "mysteries",
                   "private investigators",
                   "holmes, sherlock",
                   "poirot, hercule",
                   "schema:person:holmes, sherlock",
               ),
               
               Nature : match_kw(
                   # TODO: not sure about this one
                   "nature",
               ),
               
               Body_Mind_Spirit: match_kw(
                   "new age",
               ),
               
               Paranormal_Romance : match_kw(
                   "paranormal romance",
                   "romance.*paranormal",
               ),
               
               Parenting : match_kw(
                   "children",
                   # "family" doesn't work because of many specific
                   # families.
                   "parenting",
                   "parent",
                   "parents",
                   "motherhood",
                   "fatherhood",
               ),
               
               Parenting_Family: match_kw(
                   # Pure top-level category
               ),
               
               Performing_Arts: match_kw(
                   "theatre",
                   "theatrical",
                   "performing arts",
                   "entertainers",
               ),
               
               Periodicals : match_kw(
                   "periodicals",
                   "periodical",
               ),
               
               Personal_Finance_Investing: match_kw(
                   "personal finance",
                   "financial planning",
                   "investing",
                   "retirement planning",
                   "money management",
               ),
               
               Pets: match_kw(
                   "pets",
                   "dogs",
                   "cats",
               ),
               
               Philosophy : match_kw(
                   "philosophy",
                   "philosophical",
                   "philosopher",
                   "philosophers",
               ),
               
               Photography: match_kw(
                   "photography",
                   "photographer",
                   "photographers",
                   "photographic",
               ),
               
               Police_Procedural: match_kw(
                   "police[^a-z]+procedural",
                   "police[^a-z]+procedurals",
               ),
               
               Poetry : match_kw(
                   "poetry",
                   "poet",
                   "poets",
                   "poem",
                   "poems",
                   "sonnet",
                   "sonnets",
               ),
               
               Political_Science : match_kw(
                   "american government",
                   "anarchism",
                   "censorship",
                   "citizenship",
                   "civics",
                   "communism",
                   "corruption",
                   "corrupt practices",
                   "democracy",
                   "geopolitics",
                   "goverment",
                   "human rights",
                   "international relations",
                   "political economy",
                   "political ideologies",
                   "political process",
                   "political science",
                   "public affairs",
                   "public policy",
               ),
               
               Politics_Current_Events: match_kw(
                   "politics",
                   "current events",
               ),
               
               Psychology: match_kw(
                   "psychology",
                   "psychiatry",
                   "psychological aspects",
                   "psychiatric",
               ),
               
               Real_Estate: match_kw(
                   "real estate",
               ),
               
               Reference_Study_Aids : match_kw(
                   "catalogs",
                   "handbooks",
                   "manuals",

                   # Formerly in 'Encyclopedias'
                   "encyclopaedias",
                   "encyclopaedia",
                   "encyclopedias",
                   "encyclopedia",            

                   # Formerly in 'Language Arts & Disciplines'
                   "alphabets",
                   "communication studies",
                   "composition",
                   "creative writing",
                   "grammar",
                   "handwriting",
                   "information sciences",
                   "journalism",
                   "language arts & disciplines",
                   "language arts and disciplines",
                   "language arts",
                   "library & information sciences",
                   "linguistics",
                   "literacy",
                   "public speaking",
                   "rhetoric",
                   "sign language",
                   "speech",
                   "spelling",
                   "style manuals",
                   "syntax",
                   "vocabulary",
                   "writing systems",
               ),
               
               Religion_Spirituality : match_kw(
                   "religion",
                   "religious",
               ),
               
               Renaissance_Early_Modern_History: match_kw(
                   "early modern period",
                   "early modern history",
                   "early modern, 1500-1700",
                   "history.*early modern",
                   "renaissance.*history",
                   "history.*renaissance",
               ),
               
               Romance : match_kw(
                   "love stories",
                   "romance",
                   "love & romance",
                   "romances",
               ),
               
               Science : match_kw(
                   "aeronautics",
                   "astronomy",
                   "biology",
                   "biophysics",
                   "biochemistry", 
                   "botany",
                   "chemistry",
                   "ecology",
                   "entomology",
                   "evolution",
                   "geology",
                   "genetics",
                   "genetic engineering",
                   "genomics",
                   "ichthyology",
                   "herpetology", 
                   "life sciences",
                   "microbiology",
                   "microscopy",
                   "mycology",
                   "ornithology",
                   "natural history",
                   "natural history",
                   "physics",
                   "science",
                   "scientist",
                   "scientists",
                   "zoology",
                   "virology",
                   "cytology",
               ),
               
               Science_Fiction : match_kw(
                   "science fiction",
                   "time travel",
               ),
               
               #Science_Fiction_Fantasy: match_kw(
        #    "science fiction.*fantasy",
        #),
               
               Self_Help: match_kw(
                   "self help",
                   "self-help",
                   "self improvement",
                   "self-improvement",
               ),
               Folklore : match_kw(
                   "folklore",
                   "folktales",
                   "folk tales",
                   "myth",
                   "legends",
               ),
               Social_Sciences: match_kw(
                   "social sciences",
                   "social science",
                   "anthropology",
                   "archaology",
                   "sociology",
                   "ethnic studies",
                   "gender studies",
                   "media studies",
                   "minority studies",
                   "men's studies",
                   "regional studies",
                   "women's studies",
                   "demography",
                   'lesbian studies',
                   'gay studies',
                   "black studies",
                   "african-american studies",
               ),               
               
               Sports: match_kw(
                   # Ton of specific sports here since 'players'
                   # doesn't work. TODO: Why? I don't remember.
                   "sports",
                   "baseball",
                   "football",
                   "hockey",
                   "soccer",
                   "skating",
               ),
               
               Study_Aids: match_kw(
                   "act",
                   "advanced placement",
                   "bar exam",
                   "clep",
                   "college entrance",
                   "college guides",
                   "financial aid",
                   "certification",
                   "ged",
                   "gmat",
                   "gre",
                   "lsat",
                   "mat",
                   "mcat",
                   "nmsqt",
                   "nte",
                   "psat",
                   "sat",
                   "school guides",
                   "study guide",
                   "study guides",
                   "study aids",
                   "toefl",
                   "workbooks",
               ),
                            
               Romantic_Suspense : match_kw(
                   "romantic.*suspense",
                   "suspense.*romance",
                   "romance.*suspense",
                   "romantic.*thriller",
                   "romance.*thriller",
                   "thriller.*romance",
               ),
               
               Technology: match_kw(
                   "technology",
                   "engineering",
                   "bioengineering",

                   # Formerly in 'Transportation'
                   "transportation",
                   "railroads",
                   "trains",
                   "automotive",
                   "ships & shipbuilding",
                   "cars & trucks",
               ),
               
               Suspense_Thriller: match_kw(
                   "thriller",
                   "thrillers",
                   "suspense",
               ),

               Technothriller : match_kw(
                   "techno-thriller",
                   "technothriller",
                   "technothrillers",
               ),

               Travel : match_kw(
                   "discovery",
                   "exploration",
                   "travel",
                   "travels.*voyages",
                   "voyage.*travels",
                   "voyages",
                   "travelers",
                   "description.*travel",
               ),
               
               True_Crime: match_kw(
                   "true crime",
               ),
               
               United_States_History: match_kw(
                   "united states history",
                   "u.s. history",
                   "american revolution",
                   "1775-1783",
               ),
               
               Urban_Fantasy: match_kw(
                   "urban fantasy",
                   "fantasy.*urban",
               ),
               
               Urban_Fiction: match_kw(
                   "urban fiction",
                   "fiction.*african american.*urban",
                   "fiction / urban",
                   "fiction/urban",
               ),
               
               Vegetarian_Vegan: match_kw(
                   "vegetarian",
                   "vegan",
                   "veganism",
                   "vegetarianism",
               ),

               Westerns : match_kw(
                   "western stories",
                   "westerns",
               ),
               
               Women_Detectives : match_kw(
                   "women detectives",
                   "women detective",
                   "women private investigators",
                   "women private investigator",
                   "women sleuths",
                   "women sleuth",
               ),

               Womens_Fiction : match_kw(
                   "contemporary women",
                   "chick lit",
               ),
               
               World_History: match_kw(
                   "world history",
                   "history[^a-z]*world",
               ),              
    }

    LEVEL_2_KEYWORDS = {
        Design : match_kw(
            "arts and crafts movement",
        ),
        Drama : match_kw(
            "opera",
        ),
        Literary_Criticism : match_kw(
            "literary history", # Not History
            "romance language", # Not Romance
        ),

        # We need to match these first so that the 'military'
        # part doesn't match Military History.
        Military_SF: match_kw(
            "science fiction.*military",
            "military.*science fiction",
        ),
        Military_Thriller: match_kw(
            "military thrillers",
            "thrillers.*military",
        ),
        Pets : match_kw(
            "human-animal relationships",
        ),
        Politics_Current_Events : match_kw(
            "health care reform",
        ),

        # Stop the 'religious' from matching Religion/Spirituality.
        Religious_Fiction: match_kw(
            "christian fiction",
            "fiction.*christian",
            "religious fiction",
            "fiction.*religious",
        ),

        Romantic_Suspense : match_kw(
            "romantic.*suspense",
            "suspense.*romance",
            "romance.*suspense",
            "romantic.*thriller",
            "romance.*thriller",
            "thriller.*romance",
        ),

        Supernatural_Thriller: match_kw(
            "thriller.*supernatural",
            "supernatural.*thriller",
        ),

        # Otherwise fiction.*urban turns Urban Fantasy into Urban Fiction
        Urban_Fantasy : match_kw(
            "fiction.*fantasy.*urban",
        ),

        # Stop the 'children' in 'children of' from matching Parenting.
        None : match_kw(
            "children of",
        )
    }

    LEVEL_3_KEYWORDS = {
        Space_Opera: match_kw(
            "space opera",
        ),
    }
    

    @classmethod
    def is_fiction(cls, identifier, name):
        if not name:
            return None
        if (cls.FICTION_INDICATORS.search(name)):
            return True
        if (cls.NONFICTION_INDICATORS.search(name)):
            return False
        return None

    @classmethod
    def audience(cls, identifier, name):
        if name is None:
            return None
        if cls.JUVENILE_INDICATORS.search(name):
            use = cls.AUDIENCE_CHILDREN
        elif cls.YOUNG_ADULT_INDICATORS.search(name):
            use = cls.AUDIENCE_YOUNG_ADULT
        else:
            return None

        # It may be for kids, or it may be about kids, e.g. "juvenile
        # delinquency".
        for i in cls.JUVENILE_BLACKLIST:
            if i in name:
                return None
        return use

    @classmethod
    def genre(cls, identifier, name, fiction=None, audience=None):
        matches = Counter()
        match_against = [name]
        for l in [cls.LEVEL_3_KEYWORDS, cls.LEVEL_2_KEYWORDS, cls.CATCHALL_KEYWORDS]:
            for genre, keywords in l.items():
                if genre and fiction is not None and genre.is_fiction != fiction:
                    continue
                if (genre and audience and genre.audience_restriction
                    and audience not in genre.audience_restriction):
                    continue
                if keywords and keywords.search(name):
                    matches[genre] += 1
            most_specific_genre = None
            most_specific_count = 0
            # The genre with the most regex matches wins.
            #
            # If a genre and a subgenre are tied, then the subgenre wins
            # because it's more specific.
            for genre, count in matches.most_common():
                if not most_specific_genre or (
                        most_specific_genre.has_subgenre(genre)
                        and count >= most_specific_count):
                    most_specific_genre = genre
                    most_specific_count = count
            if most_specific_genre:
                break
        return most_specific_genre

    @classmethod
    def target_age(cls, identifier, name):
        """This tag might contain a grade level, an age in years, or nothing.
        We will try both a grade level and an age in years, but we
        will require that the tag indicate what's being measured. A
        tag like "9-12" will not match anything because we don't know if it's
        age 9-12 or grade 9-12.
        """
        age = AgeClassifier.target_age(identifier, name, True)
        if age is None:
            age = GradeLevelClassifier.target_age(identifier, name, True)
        return age

class LCSHClassifier(KeywordBasedClassifier):
    pass

class FASTClassifier(KeywordBasedClassifier):
    pass

class TAGClassifier(KeywordBasedClassifier):
    pass

class GutenbergBookshelfClassifier(Classifier):

    # Any classification that includes the string "Fiction" will be
    # counted as fiction. This is just the leftovers.
    FICTION = set([
        "Bestsellers, American, 1895-1923",
        "Adventure",
        "Fantasy",
        "Horror",
        "Mystery",
        "Western",
        "Suspense",
        "Thriller",
        "Children's Anthologies",
        ])

    GENRES = {
        Adventure: [
            "Adventure",
            "Pirates, Buccaneers, Corsairs, etc.",
        ],
        # African_American : ["African American Writers"],
        Ancient_History: ["Classical Antiquity"],
        Architecture : [
            "Architecture",
            "The American Architect and Building News",
        ],
        Art : ["Art"],
        Biography_Memoir : [
            "Biographies",
            "Children's Biography",
        ],
        Christianity : ["Christianity"],
        Civil_War_History: "US Civil War",
        Classics : [
            "Best Books Ever Listings",
            "Harvard Classics",
        ],
        Cooking : [
            "Armour's Monthly Cook Book",
            "Cookery",
        ],
        Drama : [
            "One Act Plays",
            "Opera",
            "Plays",
        ],
        Erotica : "Erotic Fiction",
        Fantasy : "Fantasy",
        Foreign_Language_Study : [
            "Language Education",
        ],
        Gardening : [
            "Garden and Forest",
            "Horticulture",
        ],
        Historical_Fiction : "Historical Fiction",
        History : [
            "Children's History",
        ],
        Horror : ["Gothic Fiction", "Horror"],
        Humorous_Fiction : ["Humor"],
        Islam : "Islam",
        Judaism : "Judaism",
        Law : [
            "British Law",
            "Noteworthy Trials",
            "United States Law",
        ],
        Literary_Criticism : ["Bibliomania"],
        Mathematics : "Mathematics",
        Medical : [
            "Medicine",
            "The North American Medical and Surgical Journal",
            "Physiology",
        ],
        Military_History : [
            "American Revolutionary War",
            "World War I",
            "World War II",
            "Spanish American War",
            "Boer War",
            "Napoleonic",
        ],
        Modern_History: "Current History",
        Music : [
            "Music",
            "Child's Own Book of Great Musicians",
        ],
        Mystery : [
            "Crime Fiction",
            "Detective Fiction",
            "Mystery Fiction",
        ],
        Nature : [
            "Animal",
            "Animals-Wild",
            "Bird-Lore"
            "Birds, Illustrated by Color Photography",
        ],
        Periodicals : [
            "Ainslee's", 
            "Prairie Farmer",
            "Blackwood's Edinburgh Magazine",
            u"Barnavännen",
            "Buchanan's Journal of Man",
            "Bulletin de Lille",
            "Celtic Magazine",
            "Chambers's Edinburgh Journal",
            "Contemporary Reviews",
            "Continental Monthly",
            "De Aarde en haar Volken",
            "Dew Drops",
            "Donahoe's Magazine",
            "Golden Days for Boys and Girls",
            "Harper's New Monthly Magazine",
            "Harper's Young People",
            "Graham's Magazine",
            "Lippincott's Magazine",
            "L'Illustration",
            "McClure's Magazine",
            "Mrs Whittelsey's Magazine for Mothers and Daughters",
            "Northern Nut Growers Association",
            "Notes and Queries",
            "Our Young Folks",
            "The American Missionary",
            "The American Quarterly Review",
            "The Arena",
            "The Argosy",
            "The Atlantic Monthly",
            "The Baptist Magazine",
            "The Bay State Monthly",
            "The Botanical Magazine",
            "The Catholic World",
            "The Christian Foundation",
            "The Church of England Magazine",
            "The Contemporary Review",
            "The Economist",
            "The Esperantist",
            "The Girls Own Paper",
            "The Great Round World And What Is Going On In It",
            "The Idler",
            "The Illustrated War News",
            "The International Magazine of Literature, Art, and Science",
            "The Irish Ecclesiastical Record",
            "The Irish Penny Journal",
            "The Journal of Negro History",
            "The Knickerbocker",
            "The Mayflower",
            "The Menorah Journal",
            "The Mentor",
            "The Mirror of Literature, Amusement, and Instruction",
            "The Mirror of Taste, and Dramatic Censor",
            "The National Preacher",
            "The Aldine",
            "The Nursery",
            "St. Nicholas Magazine for Boys and Girls",
            "Punch",
            "Punchinello",
            "Scribner's Magazine",
            "The Scrap Book",
            "The Speaker",
            "The Stars and Stripes",
            "The Strand Magazine",
            "The Unpopular Review",
            "The Writer",
            "The Yellow Book",
            "Women's Travel Journals",
        ],
        Pets : ["Animals-Domestic"],
        Philosophy : ["Philosophy"],
        Photography : "Photography",
        Poetry : [
            "Poetry",
            "Poetry, A Magazine of Verse",
            "Children's Verse",
        ],
        Political_Science : [
            "Anarchism",
            "Politics",
        ],
        Psychology : ["Psychology"],
        Reference_Study_Aids : [
            "Reference",
            "CIA World Factbooks",
        ],
        Religion_Spirituality : [
            "Atheism",
            "Bahá'í Faith",
            "Hinduism",
            "Paganism",
            "Children's Religion",
        ],
        Science : [
            "Astronomy",
            "Biology",
            "Botany",
            "Chemistry",
            "Ecology",
            "Geology",
            "Journal of Entomology and Zoology",
            "Microbiology",
            "Microscopy",
            "Natural History",
            "Mycology",
            "Popular Science Monthly",
            "Physics",
            "Scientific American",
        ],
        Science_Fiction : [
            "Astounding Stories",
            "Precursors of Science Fiction",
            "The Galaxy",
            "Science Fiction",
        ],
        Social_Sciences : [
            "Anthropology",
            "Archaeology",
            "The American Journal of Archaeology",
            "Sociology",
        ],
        Suspense_Thriller : [
            "Suspense",
            "Thriller",
        ],
        Technology : [
            "Engineering", 
            "Technology",
            "Transportation",
        ],
        Travel : "Travel",
        True_Crime : "Crime Nonfiction",
        Westerns : "Western",
    }

    @classmethod
    def scrub_identifier(cls, identifier):
        return identifier

    @classmethod
    def is_fiction(cls, identifier, name):
        if (identifier in cls.FICTION
            or "Fiction" in identifier or "Stories" in identifier):
            return True
        return None

    @classmethod
    def audience(cls, identifier, name):
        if ("Children's" in identifier):
            return cls.AUDIENCE_CHILDREN
        return cls.AUDIENCE_ADULT

    @classmethod
    def genre(cls, identifier, name, fiction=None, audience=None):
        for l, v in cls.GENRES.items():
            if identifier == v or (isinstance(v, list) and identifier in v):
                return l
        return None

class FreeformAudienceClassifier(Classifier):
<<<<<<< HEAD

=======
>>>>>>> 510b2a58
    @classmethod
    def audience(cls, identifier, name):
        if identifier == 'children':
            return cls.AUDIENCE_CHILDREN
        elif identifier in ('young adult','ya'):
            return cls.AUDIENCE_YOUNG_ADULT
        elif identifier == 'adult':
            return cls.AUDIENCE_ADULT
        elif identifier == 'adults only':
            return cls.AUDIENCE_ADULTS_ONLY


# TODO: This needs a lot of additions.
genre_publishers = {
    "Harlequin" : Romance,
    "Pocket Books/Star Trek" : Media_Tie_in_SF,
    "Kensington" : Urban_Fiction,
    "Fodor's Travel Publications" : Travel,
    "Marvel Entertainment, LLC" : Comics_Graphic_Novels,
}

genre_imprints = {
    "Harlequin Intrigue" : Romantic_Suspense,
    "Love Inspired Suspense" : Romantic_Suspense,
    "Harlequin Historical" : Historical_Romance,
    "Harlequin Historical Undone" : Historical_Romance,
    "Frommers" : Travel,
}

audience_imprints = {
    "Harlequin Teen" : Classifier.AUDIENCE_YOUNG_ADULT,
    "HarperTeen" : Classifier.AUDIENCE_YOUNG_ADULT,
    "Open Road Media Teen & Tween" : Classifier.AUDIENCE_YOUNG_ADULT,
    "Rosen Young Adult" : Classifier.AUDIENCE_YOUNG_ADULT,
}

not_adult_publishers = set([
    "Scholastic Inc.",
    "Random House Children's Books",
    "Little, Brown Books for Young Readers",
    "Penguin Young Readers Group",
    "Hachette Children's Books",
    "Nickelodeon Publishing",
])

not_adult_imprints = set([
    "Scholastic",
    "Random House Books for Young Readers",
    "HMH Books for Young Readers",
    "Knopf Books for Young Readers",
    "Delacorte Books for Young Readers",
    "Open Road Media Young Readers",
    "Macmillan Young Listeners",
    "Bloomsbury Childrens",
    "NYR Children's Collection",
    "Bloomsbury USA Childrens",
    "National Geographic Children's Books",
])

fiction_imprints = set(["Del Rey"])
nonfiction_imprints = set(["Harlequin Nonfiction"])

nonfiction_publishers = set(["Wiley"])
fiction_publishers = set([])


# Make a dictionary of classification schemes to classifiers.
Classifier.classifiers[Classifier.DDC] = DeweyDecimalClassifier
Classifier.classifiers[Classifier.LCC] = LCCClassifier
Classifier.classifiers[Classifier.FAST] = FASTClassifier
Classifier.classifiers[Classifier.LCSH] = LCSHClassifier
Classifier.classifiers[Classifier.TAG] = TAGClassifier
Classifier.classifiers[Classifier.OVERDRIVE] = OverdriveClassifier
Classifier.classifiers[Classifier.THREEM] = ThreeMClassifier
Classifier.classifiers[Classifier.AGE_RANGE] = AgeClassifier
Classifier.classifiers[Classifier.GRADE_LEVEL] = GradeLevelClassifier
Classifier.classifiers[Classifier.FREEFORM_AUDIENCE] = FreeformAudienceClassifier
Classifier.classifiers[Classifier.GUTENBERG_BOOKSHELF] = GutenbergBookshelfClassifier
Classifier.classifiers[Classifier.INTEREST_LEVEL] = InterestLevelClassifier<|MERGE_RESOLUTION|>--- conflicted
+++ resolved
@@ -2868,10 +2868,6 @@
         return None
 
 class FreeformAudienceClassifier(Classifier):
-<<<<<<< HEAD
-
-=======
->>>>>>> 510b2a58
     @classmethod
     def audience(cls, identifier, name):
         if identifier == 'children':
